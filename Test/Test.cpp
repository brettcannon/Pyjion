/*
* The MIT License (MIT)
*
* Copyright (c) Microsoft Corporation
*
* Permission is hereby granted, free of charge, to any person obtaining a
* copy of this software and associated documentation files (the "Software"),
* to deal in the Software without restriction, including without limitation
* the rights to use, copy, modify, merge, publish, distribute, sublicense,
* and/or sell copies of the Software, and to permit persons to whom the
* Software is furnished to do so, subject to the following conditions:
*
* The above copyright notice and this permission notice shall be included
* in all copies or substantial portions of the Software.
*
* THE SOFTWARE IS PROVIDED "AS IS", WITHOUT WARRANTY OF ANY KIND, EXPRESS
* OR IMPLIED, INCLUDING BUT NOT LIMITED TO THE WARRANTIES OF MERCHANTABILITY,
* FITNESS FOR A PARTICULAR PURPOSE AND NONINFRINGEMENT. IN NO EVENT SHALL
* THE AUTHORS OR COPYRIGHT HOLDERS BE LIABLE FOR ANY CLAIM, DAMAGES OR
* OTHER LIABILITY, WHETHER IN AN ACTION OF CONTRACT, TORT OR OTHERWISE,
* ARISING FROM, OUT OF OR IN CONNECTION WITH THE SOFTWARE OR THE USE OR
* OTHER DEALINGS IN THE SOFTWARE.
*
*/

#include "stdafx.h"
#include <frameobject.h>
#include <initializer_list>

using namespace std;

PyCodeObject* CompileCode(const char* code) {
    auto globals = PyDict_New();
    auto builtins = PyThreadState_GET()->interp->builtins;
    PyDict_SetItemString(globals, "__builtins__", builtins);

    auto locals = PyDict_New();
    PyRun_String(code, Py_file_input, globals, locals);
    if (PyErr_Occurred()) {
        PyErr_Print();
        return nullptr;
    }
    auto func = PyObject_GetItem(locals, PyUnicode_FromString("f"));
    auto codeObj = (PyCodeObject*)PyObject_GetAttrString(func, "__code__");

    Py_DECREF(globals);
    Py_DECREF(locals);
    Py_DECREF(func);

    return codeObj;
}

class TestInput {
public:
    const char* m_expected;
    vector<PyObject*> m_args;

    TestInput(const char* expected) {
        m_expected = expected;
    }

    TestInput(const char* expected, vector<PyObject*> args) {
        m_expected = expected;
        m_args = args;
    }
};

class TestCase {
public:
    const char* m_code;
    vector<TestInput> m_inputs;

    TestCase(const char *code, const char* expected) {
        m_code = code;
        m_inputs.push_back(TestInput(expected));

    }

    TestCase(const char *code, TestInput input) {
        m_code = code;
        m_inputs.push_back(input);
    }

    TestCase(const char *code, vector<TestInput> inputs) {
        m_code = code;
        m_inputs = inputs;
    }
};

class AIVerifier {
public:
    virtual void verify(AbstractInterpreter& interpreter) = 0;
};

class StackVerifier : public AIVerifier {
    size_t m_byteCodeIndex, m_stackIndex;
    AbstractValueKind m_kind;
public:
    StackVerifier(size_t byteCodeIndex, size_t stackIndex, AbstractValueKind kind) {
        m_byteCodeIndex = byteCodeIndex;
        m_stackIndex = stackIndex;
        m_kind = kind;
    }

    virtual void verify(AbstractInterpreter& interpreter) {
        auto info = interpreter.get_stack_info(m_byteCodeIndex);
        _ASSERTE(m_kind == info[info.size() - m_stackIndex - 1].Value->kind());
    };
};

/* Verify the inferred type stored in the locals array before a specified bytecode executes. */
class VariableVerifier : public AIVerifier {
private:
    // The bytecode whose locals state we are checking *before* execution.
    size_t m_byteCodeIndex;
    // The locals index whose type we are checking.
    size_t m_localIndex;
    // The inferred type.
    AbstractValueKind m_kind;
    // Has the value been defined yet?
    bool m_undefined;
public:
    VariableVerifier(size_t byteCodeIndex, size_t localIndex, AbstractValueKind kind, bool undefined = false) {
        m_byteCodeIndex = byteCodeIndex;
        m_localIndex = localIndex;
        m_undefined = undefined;
        m_kind = kind;
    }

    virtual void verify(AbstractInterpreter& interpreter) {
        auto local = interpreter.get_local_info(m_byteCodeIndex, m_localIndex);
        _ASSERTE(local.IsMaybeUndefined == m_undefined);
        _ASSERTE(local.ValueInfo.Value->kind() == m_kind);
    };
};

class ReturnVerifier : public AIVerifier {
    AbstractValueKind m_kind;
public:
    ReturnVerifier(AbstractValueKind kind) {
        m_kind = kind;
    }

    virtual void verify(AbstractInterpreter& interpreter) {
        _ASSERTE(m_kind == interpreter.get_return_info()->kind());
    }
};

class BoxVerifier : public AIVerifier {
    size_t m_byteCodeIndex;
    bool m_shouldBox;

public:
    BoxVerifier(size_t byteCodeIndex, bool shouldBox) {
        m_byteCodeIndex = byteCodeIndex;
        m_shouldBox = shouldBox;
    }

    virtual void verify(AbstractInterpreter& interpreter) {
        _ASSERTE(m_shouldBox == interpreter.should_box(m_byteCodeIndex));
    }
};

class AITestCase {
private:
public:
    const char* m_code;
    vector<AIVerifier*> m_verifiers;

    AITestCase(const char *code, AIVerifier* verifier) {
        m_code = code;
        m_verifiers.push_back(verifier);
    }

    AITestCase(const char *code, vector<AIVerifier*> verifiers) {
        m_code = code;
        m_verifiers = verifiers;
    }

    AITestCase(const char *code, std::initializer_list<AIVerifier*> list) {
        m_code = code;
        m_verifiers = list;
    }

    ~AITestCase() {
        for (auto verifier : m_verifiers) {
            delete verifier;
        }
    }

    void verify(AbstractInterpreter& interpreter) {
        for (auto cur : m_verifiers) {
            cur->verify(interpreter);
        }
    }
};



PyObject* Incremented(PyObject*o) {
    Py_INCREF(o);
    return o;
}

void PyJitTest() {
    auto tupleOfOne = (PyTupleObject*)PyTuple_New(1);
    tupleOfOne->ob_item[0] = PyLong_FromLong(42);

    auto list = PyList_New(1);
    PyList_SetItem(list, 0, PyLong_FromLong(42));

    auto list2 = PyList_New(1);
    PyList_SetItem(list, 0, PyLong_FromLong(42));

    TestCase cases[] = {
        //TestCase(
        //    "def f():\n    try:\n        a = RefCountCheck() + undefined\n        return 'noerr'\n    except:\n        return finalized",
        //    TestInput("True")
        //),

        TestCase(
            "def f():\n    try:\n        min(1,2)\n    finally:\n        try:\n            min(1,2)\n        except EnvironmentError:\n            pass\n    return 1",
            TestInput("1")
            ),
        TestCase(
            "def f():\n    try:\n        min(1,2)\n    finally:\n        try:\n            min(1,2)\n        finally:\n            pass\n    return 1",
            TestInput("1")
            ),
        // Simple optimized code test cases...
        TestCase(
            "def f():\n    x = 1.0\n    return x",
            TestInput("1.0")
        ),
        TestCase(
            "def f():\n    x = 1.0\n    y = 2.0\n    z = x + y\n    return z",
            TestInput("3.0")
        ),
        TestCase(
            "def f():\n    x = 1.0\n    y = 2.0\n    z = x - y\n    return z",
            TestInput("-1.0")
        ),
        TestCase(
            "def f():\n    x = 1.0\n    y = 2.0\n    z = x / y\n    return z",
            TestInput("0.5")
        ),
        TestCase(
            "def f():\n    x = 1.0\n    y = 2.0\n    z = x // y\n    return z",
            TestInput("0.0")
        ),
        TestCase(
            "def f():\n    x = 1.0\n    y = 2.0\n    z = x % y\n    return z",
            TestInput("1.0")
        ),
        TestCase(
            "def f():\n    x = 2.0\n    y = 3.0\n    z = x * y\n    return z",
            TestInput("6.0")
        ),
        TestCase(
            "def f():\n    x = 2.0\n    y = 3.0\n    z = x ** y\n    return z",
            TestInput("8.0")
        ),
        TestCase(
            "def f():\n    x = 2.0\n    y = 3.0\n    if x == y:\n        return True\n    return False",
            TestInput("False")
        ),
        TestCase(
            "def f():\n    x = 3.0\n    y = 3.0\n    if x == y:\n        return True\n    return False",
            TestInput("True")
        ),
        TestCase(
        "def f():\n    x = 2.0\n    y = 3.0\n    if x != y:\n        return True\n    return False",
        TestInput("True")
        ),
        TestCase(
        "def f():\n    x = 3.0\n    y = 3.0\n    if x != y:\n        return True\n    return False",
        TestInput("False")
        ),
        TestCase(
        "def f():\n    x = 2.0\n    y = 3.0\n    if x >= y:\n        return True\n    return False",
        TestInput("False")
        ),
        TestCase(
        "def f():\n    x = 3.0\n    y = 3.0\n    if x >= y:\n        return True\n    return False",
        TestInput("True")
        ),
        TestCase(
        "def f():\n    x = 2.0\n    y = 3.0\n    if x > y:\n        return True\n    return False",
        TestInput("False")
        ),
        TestCase(
        "def f():\n    x = 4.0\n    y = 3.0\n    if x > y:\n        return True\n    return False",
        TestInput("True")
        ),
        TestCase(
        "def f():\n    x = 3.0\n    y = 2.0\n    if x <= y:\n        return True\n    return False",
        TestInput("False")
        ),
        TestCase(
        "def f():\n    x = 3.0\n    y = 3.0\n    if x <= y:\n        return True\n    return False",
        TestInput("True")
        ),
        TestCase(
        "def f():\n    x = 3.0\n    y = 2.0\n    if x < y:\n        return True\n    return False",
        TestInput("False")
        ),
        TestCase(
        "def f():\n    x = 3.0\n    y = 4.0\n    if x < y:\n        return True\n    return False",
        TestInput("True")
        ),
        TestCase(
        "def f():\n    x = 1.0\n    y = 2.0\n    x += y\n    return x",
        TestInput("3.0")
        ),
        TestCase(
        "def f():\n    x = 1.0\n    y = 2.0\n    x -= y\n    return x",
        TestInput("-1.0")
        ),
        TestCase(
        "def f():\n    x = 1.0\n    y = 2.0\n    x /= y\n    return x",
        TestInput("0.5")
        ),
        TestCase(
        "def f():\n    x = 1.0\n    y = 2.0\n    x //= y\n    return x",
        TestInput("0.0")
        ),
        TestCase(
        "def f():\n    x = 1.0\n    y = 2.0\n    x %= y\n    return x",
        TestInput("1.0")
        ),
        TestCase(
        "def f():\n    x = 2.0\n    y = 3.0\n    x *= y\n    return x",
        TestInput("6.0")
        ),
        TestCase(
        "def f():\n    x = 2.0\n    y = 3.0\n    x **= y\n    return x",
        TestInput("8.0")
        ),
        // fully optimized complex code
        TestCase(
        "def f():\n    pi = 0.\n    k = 0.\n    while k < 256.:\n        pi += (4. / (8.*k + 1.) - 2. / (8.*k + 4.) - 1. / (8.*k + 5.) - 1. / (8.*k + 6.)) / 16.**k\n        k += 1.\n    return pi",
        TestInput("3.141592653589793")
        ),
        // division error handling code gen with value on the stack
        TestCase(
        "def f():\n    x = 1.0\n    y = 2.0\n    z = 3.0\n    return x + y / z",
        TestInput("1.6666666666666665")
        ),
        // division by zero error case
        TestCase(
        "def f():\n    x = 1\n    y = 0\n    try:\n        return x / y\n    except:\n        return 42",
        TestInput("42")
        ),
        TestCase(
            "def f(x):\n    if not x:\n        return True\n    return False",
            vector<TestInput>({
                TestInput("False", vector<PyObject*>({ PyLong_FromLong(1) })),
                TestInput("True", vector<PyObject*>({ PyLong_FromLong(0) }))
        })),
        TestCase(
            "def f(a, b):\n    if a in b:\n        return True\n    return False",
            vector<TestInput>({
                TestInput("True", vector<PyObject*>({ PyLong_FromLong(42), Incremented((PyObject*)tupleOfOne) })),
                TestInput("False", vector<PyObject*>({ PyLong_FromLong(1), Incremented((PyObject*)tupleOfOne) }))
        })),
        TestCase(
            "def f(a, b):\n    if a not in b:\n        return True\n    return False",
            vector<TestInput>({
                    TestInput("False", vector<PyObject*>({ PyLong_FromLong(42), Incremented((PyObject*)tupleOfOne) })),
                    TestInput("True", vector<PyObject*>({ PyLong_FromLong(1), Incremented((PyObject*)tupleOfOne) }))
                })
        ),
        TestCase(
            "def f(a, b):\n    if a is b:\n        return True",
            TestInput("True", vector<PyObject*>({ PyLong_FromLong(1), PyLong_FromLong(1) }))
        ),
        TestCase(
            "def f(a, b):\n    if a is not b:\n        return True",
            TestInput("True", vector<PyObject*>({ PyLong_FromLong(1), PyLong_FromLong(2) }))
        ),
        TestCase(
            "def f(a, b):\n    assert a is b\n    return True",
            TestInput("True", vector<PyObject*>({ PyLong_FromLong(1), PyLong_FromLong(1) }))
        ),
        TestCase(
            "def f(a, b):\n    assert a is b\n    return True",
            TestInput("<NULL>", vector<PyObject*>({ PyLong_FromLong(1), PyLong_FromLong(2) }))
        ),
        TestCase(
            "def f():\n    a = RefCountCheck()\n    del a\n    return finalized",
            TestInput("True")
        ),
        TestCase(
            "def f():\n    for i in {2:3}:\n        pass\n    return i",
            TestInput("2")
        ),
        TestCase(
            "def f():\n    for i in range(5):\n        try:\n            break\n        finally:\n            pass",
            TestInput("None")
        ),
        TestCase(
            "def f():\n    for i in range(5):\n        try:\n            pass\n        finally:\n            return i",
            TestInput("0")
        ),
        TestCase(
            "def f():\n    for i in range(5):\n        try:\n            break\n        finally:\n            return i",
            TestInput("0")
        ),
        TestCase(
            "def f():\n    try:\n        raise Exception(2)\n    except Exception as e:\n        return e.args[0]",
            TestInput("2")
        ),
        TestCase(
            "def f():\n    def g(b:1, *, a = 2):\n     return a\n    return g.__annotations__['b']",
            TestInput("1")
        ),
        TestCase(
            "def f():\n    def g(b:1, *, a = 2):\n     return a\n    return g(3)",
            TestInput("2")
        ),
        TestCase(
            "def f():\n    def g(*, a = 2):\n     return a\n    return g()",
            TestInput("2")
        ),
        TestCase(
            "def f():\n    def g(a:1, b:2): pass\n    return g.__annotations__['a']",
            TestInput("1")
        ),
        TestCase(
            "def f():\n    from sys import winver, version_info\n    return winver[0]",
            TestInput("'3'")
        ),
        TestCase(
            "def f():\n    from sys import winver\n    return winver[0]",
            TestInput("'3'")
        ),
        TestCase(
            "def f():\n    def g(*a): return a\n    return g(1, 2, 3, **{})",
            TestInput("(1, 2, 3)")
        ),
        TestCase(
            "def f():\n    def g(**a): return a\n    return g(y = 3, **{})",
            TestInput("{'y': 3}")
        ),
        TestCase(
            "def f():\n    def g(**a): return a\n    return g(**{'x':2})",
            TestInput("{'x': 2}")
        ),
        TestCase(
            "def f():\n    def g(**a): return a\n    return g(x = 2, *())",
            TestInput("{'x': 2}")
        ),
        TestCase(
            "def f():\n    def g(*a): return a\n    return g(*(1, 2, 3))",
            TestInput("(1, 2, 3)")
        ),
        TestCase(
            "def f():\n    def g(*a): return a\n    return g(1, *(2, 3))",
            TestInput("(1, 2, 3)")
        ),
        TestCase(
            "def f():\n    def g(): pass\n    g.abc = {fn.lower() for fn in ['A']}\n    return g.abc",
            TestInput("{'a'}")
        ),
        TestCase(
            "def f():\n    for abc in [1,2,3]:\n        try:\n            break\n        except ImportError:\n            continue\n    return abc",
            TestInput("1")
        ),
        TestCase(
            "def f():\n    a = 1\n    b = 2\n    def x():\n        return a, b\n    return x()",
            TestInput("(1, 2)", vector<PyObject*>({ NULL, PyCell_New(NULL), PyCell_New(NULL) }))
        ),
        TestCase(
            "def f() :\n    def g(x) :\n        return x\n    a = 1\n    def x() :\n        return g(a)\n    return x()",
            TestInput("1", vector<PyObject*>({ NULL, PyCell_New(NULL), PyCell_New(NULL) }))
        ),
        TestCase(
            "def f():\n    try:\n        raise Exception()\n    finally:\n        return 42",
            TestInput("42")
        ),
        TestCase(
            "def f():\n	try:\n		pass\n	except ImportError:\n		pass\n	except Exception as e:\n		pass",
            TestInput("None")
        ),
        TestCase(
            "def f():\n    try:\n        raise Exception('hi')\n    except:\n        return 42",
            TestInput("42")
        ),
        //TestCase(
        //	"def f(sys_module, _imp_module):\n    '''Setup importlib by importing needed built - in modules and injecting them\n    into the global namespace.\n\n    As sys is needed for sys.modules access and _imp is needed to load built - in\n    modules, those two modules must be explicitly passed in.\n\n    '''\n    global _imp, sys\n    _imp = _imp_module\n    sys = sys_module\n\n    # Set up the spec for existing builtin/frozen modules.\n    module_type = type(sys)\n    for name, module in sys.modules.items():\n        if isinstance(module, module_type):\n            if name in sys.builtin_module_names:\n                loader = BuiltinImporter\n            elif _imp.is_frozen(name):\n                loader = FrozenImporter\n            else:\n                continue\n            spec = _spec_from_module(module, loader)\n            _init_module_attrs(spec, module)\n\n    # Directly load built-in modules needed during bootstrap.\n    self_module = sys.modules[__name__]\n    for builtin_name in ('_warnings',):\n        if builtin_name not in sys.modules:\n            builtin_module = _builtin_from_name(builtin_name)\n        else:\n            builtin_module = sys.modules[builtin_name]\n        setattr(self_module, builtin_name, builtin_module)\n\n    # Directly load the _thread module (needed during bootstrap).\n    try:\n        thread_module = _builtin_from_name('_thread')\n    except ImportError:\n        # Python was built without threads\n        thread_module = None\n    setattr(self_module, '_thread', thread_module)\n\n    # Directly load the _weakref module (needed during bootstrap).\n    weakref_module = _builtin_from_name('_weakref')\n    setattr(self_module, '_weakref', weakref_module)\n",
        //	TestInput("42")
        //),
        TestCase(
            "def f():\n    x = {}\n    try:\n        return x[42]\n    except KeyError:\n        return 42",
            TestInput("42")
        ),
        TestCase(
            "def f():\n    try:\n        pass\n    finally:\n        pass\n    return 42",
            TestInput("42")
        ),
        TestCase(
            "def f():\n    x = {}\n    x.update(y=2)\n    return x",
            TestInput("{'y': 2}")
        ),
        TestCase(
            "def f(a):\n    return 1 if a else 2",
            vector<TestInput>({
                TestInput("1", vector<PyObject*>({ PyLong_FromLong(42) })),
                TestInput("2", vector<PyObject*>({ PyLong_FromLong(0) })),
                TestInput("1", vector<PyObject*>({ Incremented(Py_True) })),
                TestInput("2", vector<PyObject*>({ Incremented(Py_False) }))
            })
        ),
        TestCase(
            "def f(v):\n    try:\n        x = v.real\n    except AttributeError:\n        return 42\n    else:\n        return x\n",
            vector<TestInput>({
                TestInput("1", vector<PyObject*>({ PyLong_FromLong(1) })),
                TestInput("42", vector<PyObject*>({ PyUnicode_FromString("hi") }))
        })),
        TestCase(
            "def f():\n    a=1\n    def x():\n        return a\n    return a",
            TestInput("1", vector<PyObject*>({ NULL, PyCell_New(NULL) }))
        ),
        TestCase(
            "def f():\n    x = 2\n    def g():    return x\n    \n    str(g)\n    return g()",
            TestInput("2", vector<PyObject*>({ NULL, PyCell_New(NULL) }))
        ),
        TestCase(
            "def f():\n    a=2\n    def g(): return a\n    return g()",
            TestInput("2", vector<PyObject*>({ NULL, PyCell_New(NULL) }))
        ),
        TestCase(
            "def f():\n    def g(a=2): return a\n    return g()",
            TestInput("2")
        ),
        TestCase(
            "def f():\n    for i in range(5):\n        try:\n            continue\n        finally:\n            return i",
            TestInput("0")
        ),
        TestCase(
            "def f():\n    try:\n        raise Exception()\n    finally:\n        pass",
            TestInput("<NULL>")
        ),
        TestCase(
            "def f():\n    try:\n        pass\n    finally:\n        return 42",
            TestInput("42")
        ),
        TestCase(
            "def f():\n    try:\n        raise Exception()\n    except:\n        return 2",
            TestInput("2")
        ),
        TestCase(
            "def f():\n    try:\n        raise Exception()\n    except Exception:\n        return 2",
            TestInput("2")
        ),
        TestCase(
            "def f():\n    try:\n        raise Exception()\n    except AssertionError:\n        return 2\n    return 4",
            TestInput("<NULL>")
        ),
        TestCase(
            "def f():\n    global x\n    x = 2\n    return x",
            TestInput("2")
        ),
        TestCase(	// hits JUMP_FORWARD
            "def f(a):\n    if a:\n        x = 1\n    else:\n        x = 2\n    return x",
            vector<TestInput>({
                TestInput("1", vector<PyObject*>({ PyLong_FromLong(42) })),
                TestInput("2", vector<PyObject*>({ PyLong_FromLong(0) })),
                TestInput("1", vector<PyObject*>({ Incremented(Py_True) })),
                TestInput("2", vector<PyObject*>({ Incremented(Py_False) }))
        })),
        TestCase(
            "def f(a, b):\n    return a and b",
            vector<TestInput>({
                TestInput("2", vector<PyObject*>({ PyLong_FromLong(1), PyLong_FromLong(2) })),
                TestInput("0", vector<PyObject*>({ PyLong_FromLong(0), PyLong_FromLong(1) })),
                TestInput("False", vector<PyObject*>({ Py_True, Py_False })),
                TestInput("False", vector<PyObject*>({ Py_False, Py_True })),
                TestInput("True", vector<PyObject*>({ Py_True, Py_True })),
                TestInput("False", vector<PyObject*>({ Py_False, Py_False })),
            })
        ),
        TestCase(
            "def f(a, b):\n    return a or b",
            vector<TestInput>({
                TestInput("1", vector<PyObject*>({ PyLong_FromLong(1), PyLong_FromLong(2) })),
                TestInput("1", vector<PyObject*>({ PyLong_FromLong(0), PyLong_FromLong(1) })),
                TestInput("True", vector<PyObject*>({ Py_True, Py_False })),
                TestInput("True", vector<PyObject*>({ Py_False, Py_True })),
                TestInput("True", vector<PyObject*>({ Py_True, Py_True })),
                TestInput("False", vector<PyObject*>({ Py_False, Py_False })),
        })),
        TestCase(		 // hits ROT_TWO, POP_TWO, DUP_TOP, ROT_THREE
            "def f(a, b, c):\n    return a < b < c",
            vector<TestInput>({
            TestInput("True", vector<PyObject*>({ PyLong_FromLong(2), PyLong_FromLong(3), PyLong_FromLong(4) })),
            TestInput("False", vector<PyObject*>({ PyLong_FromLong(4), PyLong_FromLong(3), PyLong_FromLong(2) }))
        })
        ),
        TestCase(
            "def f(a, b):\n    a **= b\n    return a",
            TestInput("8", vector<PyObject*>({ PyLong_FromLong(2), PyLong_FromLong(3) }))
        ),
        TestCase(
            "def f(a, b):\n    a *= b\n    return a",
            TestInput("6", vector<PyObject*>({ PyLong_FromLong(2), PyLong_FromLong(3) }))
        ),
        TestCase(
            "def f(a, b):\n    a /= b\n    return a",
            TestInput("0.5", vector<PyObject*>({ PyLong_FromLong(2), PyLong_FromLong(4) }))
        ),
        TestCase(
            "def f(a, b):\n    a //= b\n    return a",
            vector<TestInput>({
                    TestInput("0", vector<PyObject*>({ PyLong_FromLong(2), PyLong_FromLong(4) })),
                    TestInput("2", vector<PyObject*>({ PyLong_FromLong(4), PyLong_FromLong(2) }))
        })),
        TestCase(
            "def f(a, b):\n    a %= b\n    return a",
            TestInput("1", vector<PyObject*>({ PyLong_FromLong(3), PyLong_FromLong(2) }))
        ),
        TestCase(
            "def f(a, b):\n    a += b\n    return a",
            vector<TestInput>({
                    TestInput("9", vector<PyObject*>({ PyLong_FromLong(6), PyLong_FromLong(3) })),
                    TestInput("'hibye'", vector<PyObject*>({ PyUnicode_FromString("hi"), PyUnicode_FromString("bye") }))
        })),
        TestCase(
            "def f(a, b):\n    a -= b\n    return a",
            TestInput("1", vector<PyObject*>({ PyLong_FromLong(3), PyLong_FromLong(2) }))
        ),
        TestCase(
        "def f(a, b):\n    a <<= b\n    return a",
        TestInput("4", vector<PyObject*>({ PyLong_FromLong(1), PyLong_FromLong(2) }))
        ),
        TestCase(
            "def f(a, b):\n    a >>= b\n    return a",
            TestInput("1", vector<PyObject*>({ PyLong_FromLong(2), PyLong_FromLong(1) }))
        ),
        TestCase(
            "def f(a, b):\n    a &= b\n    return a",
            TestInput("2", vector<PyObject*>({ PyLong_FromLong(6), PyLong_FromLong(3) }))
        ),
        TestCase(
            "def f(a, b):\n    a ^= b\n    return a",
            TestInput("5", vector<PyObject*>({ PyLong_FromLong(6), PyLong_FromLong(3) }))
        ),
        TestCase(
            "def f(a, b):\n    a |= b\n    return a",
            TestInput("7", vector<PyObject*>({ PyLong_FromLong(6), PyLong_FromLong(3) }))
        ),
        TestCase(
            "def f(x):\n    return -x",
            TestInput("-1", vector<PyObject*>({ PyLong_FromLong(1) }))
        ),
        TestCase(
            "def f(x):\n    return +x",
            TestInput("1", vector<PyObject*>({ PyLong_FromLong(1) }))
        ),
        TestCase(
            "def f(x):\n    return ~x",
            TestInput("-2", vector<PyObject*>({ PyLong_FromLong(1) }))
        ),
        TestCase(
            "def f(a, b): return a << b",
            TestInput("4", vector<PyObject*>({ PyLong_FromLong(1), PyLong_FromLong(2) }))
        ),
        TestCase(
            "def f(a, b): return a >> b",
            TestInput("2", vector<PyObject*>({ PyLong_FromLong(4), PyLong_FromLong(1) }))
        ),
        TestCase(
            "def f(a, b): return a & b",
            TestInput("2", vector<PyObject*>({ PyLong_FromLong(6), PyLong_FromLong(3) }))
        ),
        TestCase(
            "def f(a, b): return a | b",
            TestInput("3", vector<PyObject*>({ PyLong_FromLong(1), PyLong_FromLong(2) }))
        ),
        TestCase(
            "def f(a, b): return a ^ b",
            TestInput("6", vector<PyObject*>({ PyLong_FromLong(3), PyLong_FromLong(5) }))
        ),
        TestCase(
            "def f(x):\n    return not x",
            vector<TestInput>({
                TestInput("False", vector<PyObject*>({ PyLong_FromLong(1) })),
                TestInput("True", vector<PyObject*>({ PyLong_FromLong(0) }))
        })),
        TestCase(
            "def f():\n    for i in range(3):\n        if i == 0: continue\n        break\n    return i",
            TestInput("1")
        ),
        TestCase(
            "def f():\n    for i in range(3):\n        if i == 1: break\n    return i",
            TestInput("1")
        ),
        TestCase(
            "def f():\n    return [1,2,3][1:]",
            TestInput("[2, 3]")
        ),
        TestCase(
            "def f():\n    return [1,2,3][:1]",
            TestInput("[1]")
        ),
        TestCase(
            "def f():\n    return [1,2,3][1:2]",
            TestInput("[2]")
        ),
        TestCase(
            "def f():\n    return [1,2,3][0::2]",
            TestInput("[1, 3]")
        ),
        TestCase(
            "def f():\n    x = 2\n    def g():    return x\n    return g()",
            TestInput("2", vector<PyObject*>({ NULL, PyCell_New(NULL) }))
        ),
        TestCase(
            "def f():\n    a, *b, c = range(3)\n    return a",
            TestInput("0")
        ),
        TestCase(
            "def f():\n    a, *b, c = range(3)\n    return b",
            TestInput("[1]")
        ),
        TestCase(
            "def f():\n    a, *b, c = range(3)\n    return c",
            TestInput("2")
        ),
        TestCase(
            "def f():\n    a, *b, c = 1, 2, 3\n    return a",
            TestInput("1")
        ),
        TestCase(
            "def f():\n    a, *b, c = 1, 2, 3\n    return b",
            TestInput("[2]")
        ),
        TestCase(
            "def f():\n    a, *b, c = 1, 2, 3\n    return c",
            TestInput("3")
        ),
        TestCase(
            "def f():\n    a, *b, c = 1, 3\n    return c",
            TestInput("3")
        ),
        TestCase(
            "def f():\n    a, *b, c = 1, 3\n    return b",
            TestInput("[]")
        ),
        TestCase(
            "def f():\n    a, *b, c = [1, 2, 3]\n    return a",
            TestInput("1")
        ),
        TestCase(
            "def f():\n    a, *b, c = [1, 2, 3]\n    return b",
            TestInput("[2]")
        ),
        TestCase(
            "def f():\n    a, *b, c = [1, 2, 3]\n    return c",
            TestInput("3")
        ),
        TestCase(
            "def f():\n    a, *b, c = [1, 3]\n    return c",
            TestInput("3")
        ),
        TestCase(
            "def f():\n    a, *b, c = [1, 3]\n    return b",
            TestInput("[]")
        ),
        TestCase(
            "def f():\n    a, b = range(2)\n    return a",
            TestInput("0")
        ),
        TestCase(
            "def f():\n    a, b = 1, 2\n    return a",
            TestInput("1")
        ),
        TestCase(
            "def f():\n    class C:\n        pass\n    return C",
            TestInput("<class 'C'>")
        ),
        TestCase(
            "def f():\n    a = 0\n    for x in[1]:\n        a = a + 1\n    return a",
            TestInput("1")
        ),
        TestCase(
            "def f(): return [x for x in range(2)]",
            TestInput("[0, 1]")
        ),
        TestCase(
            "def f():\n    def g(): pass\n    return g.__name__",
            TestInput("'g'")
        ),
        TestCase(
            "def f(a, b, c):\n    a[b] = c\n    return a[b]",
            TestInput("True", vector<PyObject*>({ list, PyLong_FromLong(0), Incremented(Py_True) }))
        ),
        TestCase(
            "def f(a, b):\n    del a[b]\n    return len(a)",
            TestInput("0", vector<PyObject*>({ list2, PyLong_FromLong(0) }))
        ),
        TestCase(
            "def f(a, b):\n    return a in b",
            vector<TestInput>({
                    TestInput("True", vector<PyObject*>({ PyLong_FromLong(42), Incremented((PyObject*)tupleOfOne) })),
                    TestInput("False", vector<PyObject*>({ PyLong_FromLong(1), Incremented((PyObject*)tupleOfOne) }))
                })),
        TestCase(
            "def f(a, b):\n    return a not in b",
            vector<TestInput>({
                TestInput("False", vector<PyObject*>({ PyLong_FromLong(42), Incremented((PyObject*)tupleOfOne) })),
                TestInput("True", vector<PyObject*>({ PyLong_FromLong(1), Incremented((PyObject*)tupleOfOne) }))
            })
        ),
        TestCase(
            "def f(a, b):\n    return a == b",
            TestInput("True", vector<PyObject*>({ PyLong_FromLong(1), PyLong_FromLong(1) }))
        ),
        TestCase(
            "def f(a, b):\n    return a != b",
            TestInput("False", vector<PyObject*>({ PyLong_FromLong(1), PyLong_FromLong(1) }))
        ),
        TestCase(
            "def f(a, b):\n    return a is b",
            TestInput("True", vector<PyObject*>({ PyLong_FromLong(1), PyLong_FromLong(1) }))
        ),
        TestCase(
            "def f(a, b):\n    return a is not b",
            TestInput("False", vector<PyObject*>({ PyLong_FromLong(1), PyLong_FromLong(1) }))
        ),
        TestCase(
            "def f(a):\n    while a:\n        a = a - 1\n    return a",
            TestInput("0", vector<PyObject*>({ PyLong_FromLong(42) }))
        ),
        TestCase(
            "def f(a):\n    if a:\n        return 1\n    else:\n        return 2",
            vector<TestInput>({
                TestInput("1", vector<PyObject*>({ PyLong_FromLong(42) })),
                TestInput("2", vector<PyObject*>({ PyLong_FromLong(0) })),
                TestInput("1", vector<PyObject*>({ Incremented(Py_True) })),
                TestInput("2", vector<PyObject*>({ Incremented(Py_False) }))
        })),
        TestCase(
            "def f(a): return a.real",
            TestInput("42", vector<PyObject*>({ PyLong_FromLong(42) }))
        ),
        TestCase("def f(): return {1,2}", "{1, 2}"),
        TestCase("def f(): return {}", "{}"),
        TestCase("def f(): return {1:2}", "{1: 2}"),
        TestCase("def f(): return []", "[]"),
        TestCase("def f(): return [1]", "[1]"),
        TestCase("def f(): return ()", "()"),
        TestCase("def f(): return (1, )", "(1,)"),
        TestCase("def f(): return (1, 2)", "(1, 2)"),
        TestCase("def f(): x = 1; return x", "1"),
        TestCase("def f(): return int()", "0"),
        TestCase("def f(): return range(5)", "range(0, 5)"),
        TestCase(
            "def f(a, b): return a[b]",
            TestInput("42", vector<PyObject*>({ (PyObject*)tupleOfOne, PyLong_FromLong(0) }))
        ),
        TestCase(
            "def f(a, b): return a / b",
            TestInput("3.0", vector<PyObject*>({ PyLong_FromLong(75), PyLong_FromLong(25) }))
        ),
        TestCase(
            "def f(a, b): return a // b",
            TestInput("2", vector<PyObject*>({ PyLong_FromLong(75), PyLong_FromLong(30) }))
        ),
        TestCase(
            "def f(a, b): return a % b",
            vector<TestInput>({
                    TestInput("2", vector<PyObject*>({ PyLong_FromLong(32), PyLong_FromLong(3) })),
                    TestInput("'abcdef'", vector<PyObject*>({ PyUnicode_FromString("abc%s"), PyUnicode_FromString("def") }))
                })
        ),
        TestCase(
            "def f(a, b): return a ** b",
            TestInput("32", vector<PyObject*>({ PyLong_FromLong(2), PyLong_FromLong(5) }))
        ),
        TestCase(
            "def f(a, b): return a - b",
            TestInput("25", vector<PyObject*>({ PyLong_FromLong(75), PyLong_FromLong(50) }))
        ),
        TestCase(
            "def f(a, b): return a * b",
            TestInput("4200", vector<PyObject*>({ PyLong_FromLong(42), PyLong_FromLong(100) }))
        ),
        TestCase(
            "def f(a, b): return a + b",
            vector<TestInput>({
                    TestInput("142", vector<PyObject*>({ PyLong_FromLong(42), PyLong_FromLong(100) })),
                    TestInput("'abcdef'", vector<PyObject*>({ PyUnicode_FromString("abc"), PyUnicode_FromString("def") }))
                })
        )
    };



    for (int i = 0; i < _countof(cases); i++) {
        auto curCase = cases[i];
        printf("---\r\n");
        puts(curCase.m_code);
        printf("\r\n");
        auto codeObj = CompileCode(curCase.m_code);
        auto addr = JitCompile(codeObj);

        for (auto curInput = 0; curInput < curCase.m_inputs.size(); curInput++) {
            auto input = curCase.m_inputs[curInput];

            auto globals = PyDict_New();
            auto builtins = PyThreadState_GET()->interp->builtins;
            PyDict_SetItemString(globals, "__builtins__", builtins);
            PyRun_String("finalized = False\nclass RefCountCheck:\n    def __del__(self):\n        print('finalizing')\n        global finalized\n        finalized = True\n    def __add__(self, other):\n        return self", Py_file_input, globals, globals);
            if (PyErr_Occurred()) {
                PyErr_Print();
                return;
            }

            auto frame = PyFrame_New(PyThreadState_Get(), codeObj, globals, PyDict_New());
            for (size_t arg = 0; arg < input.m_args.size(); arg++) {
                frame->f_localsplus[arg] = input.m_args[arg];
            }

            auto res = addr->j_evalfunc(nullptr, frame);

            auto repr = PyUnicode_AsUTF8(PyObject_Repr(res));
            if (strcmp(input.m_expected, repr) != 0) {
                printf("Unexpected: %s\r\n", repr);
                if (strcmp(repr, "<NULL>") == 0) {
                    PyErr_Print();
                }
                _ASSERT(FALSE);
            }
            if (res != nullptr) {
                _ASSERT(!PyErr_Occurred());
            }
            else {
                _ASSERT(PyErr_Occurred());
                PyErr_Clear();
            }
            //Py_DECREF(frame);
            Py_XDECREF(res);
            Py_DECREF(codeObj);
        }
    }

    printf("JIT tests passed\r\n");
}

void AbsIntTest() {
    AITestCase cases[] = {
        // Basic typing tests...
        AITestCase(
        "def f(): x = 1",
        {
            new VariableVerifier(0, 0, AVK_Undefined, true),    // LOAD_CONST 1
            new VariableVerifier(3, 0, AVK_Undefined, true),    // STORE_FAST 0
            new VariableVerifier(6, 0, AVK_Integer, false),     // LOAD_CONST None
            new ReturnVerifier(AVK_None)
        }),
        AITestCase(
        "def f(): x = None",
        {
            new VariableVerifier(0, 0, AVK_Undefined, true),    // LOAD_CONST 1
            new VariableVerifier(3, 0, AVK_Undefined, true),    // STORE_FAST 0
            new VariableVerifier(6, 0, AVK_None, false),     // LOAD_CONST None
            new ReturnVerifier(AVK_None)
        }),
        AITestCase(
        "def f(): x = 'abc'",
        {
            new VariableVerifier(0, 0, AVK_Undefined, true),    // LOAD_CONST 1
            new VariableVerifier(3, 0, AVK_Undefined, true),    // STORE_FAST 0
            new VariableVerifier(6, 0, AVK_String, false),      // LOAD_CONST None
            new ReturnVerifier(AVK_None)
        }),
        AITestCase(
        "def f(): x = []",
        {
            new VariableVerifier(0, 0, AVK_Undefined, true),    // BUILD_LIST 0
            new VariableVerifier(3, 0, AVK_Undefined, true),    // STORE_FAST 0
            new VariableVerifier(6, 0, AVK_List, false),      // LOAD_CONST None
            new ReturnVerifier(AVK_None)
        }),
        AITestCase(
        "def f(): x = {}",
        {
            new VariableVerifier(0, 0, AVK_Undefined, true),    // BUILD_MAP 0
            new VariableVerifier(3, 0, AVK_Undefined, true),    // STORE_FAST 0
            new VariableVerifier(6, 0, AVK_Dict, false),      // LOAD_CONST None
            new ReturnVerifier(AVK_None)
        }),
        AITestCase(
        "def f(): x = ()",
        {
            new VariableVerifier(0, 0, AVK_Undefined, true),    // BUILD_TUPLE 0
            new VariableVerifier(3, 0, AVK_Undefined, true),    // STORE_FAST 0
            new VariableVerifier(6, 0, AVK_Tuple, false),      // LOAD_CONST None
            new ReturnVerifier(AVK_None)
        }),
        AITestCase(
        "def f(): x = True",
        {
            new VariableVerifier(0, 0, AVK_Undefined, true),    // LOAD_CONST 1
            new VariableVerifier(3, 0, AVK_Undefined, true),    // STORE_FAST 0
            new VariableVerifier(6, 0, AVK_Bool, false),      // LOAD_CONST None
            new ReturnVerifier(AVK_None)
        }),
        AITestCase(
        "def f(): x = False",
        {
            new VariableVerifier(0, 0, AVK_Undefined, true),    // LOAD_CONST 1
            new VariableVerifier(3, 0, AVK_Undefined, true),    // STORE_FAST 0
            new VariableVerifier(6, 0, AVK_Bool, false),      // LOAD_CONST None
            new ReturnVerifier(AVK_None)
        }),
        AITestCase(
        "def f(): x = 1.0",
        {
            new VariableVerifier(0, 0, AVK_Undefined, true),    // LOAD_CONST 1
            new VariableVerifier(3, 0, AVK_Undefined, true),    // STORE_FAST 0
            new VariableVerifier(6, 0, AVK_Float, false),      // LOAD_CONST None
            new ReturnVerifier(AVK_None)
        }),
        AITestCase(
        "def f(): x = b'abc'",
        {
            new VariableVerifier(0, 0, AVK_Undefined, true),    // LOAD_CONST 1
            new VariableVerifier(3, 0, AVK_Undefined, true),    // STORE_FAST 0
            new VariableVerifier(6, 0, AVK_Bytes, false),      // LOAD_CONST None
            new ReturnVerifier(AVK_None)
        }),
        AITestCase(
        "def f(): x = {1,}",
        {
            new VariableVerifier(0, 0, AVK_Undefined, true),    // LOAD_CONST 1
            new VariableVerifier(3, 0, AVK_Undefined, true),    // BUILD_SET 1
            new VariableVerifier(6, 0, AVK_Undefined, true),    // STORE_FAST 0
            new VariableVerifier(9, 0, AVK_Set, false),         // LOAD_CONST None
            new ReturnVerifier(AVK_None)
        }),
        AITestCase(
        "def f(): x = 3j",
        {
            new VariableVerifier(0, 0, AVK_Undefined, true),    // LOAD_CONST 1
            new VariableVerifier(3, 0, AVK_Undefined, true),    // STORE_FAST 0
            new VariableVerifier(6, 0, AVK_Complex, false),     // LOAD_CONST None
            new ReturnVerifier(AVK_None)
        }),
        AITestCase(
        "def f(): return 42",
        {
            new ReturnVerifier(AVK_Integer),    // VC 2013 ICE's with only a single value here...
            new ReturnVerifier(AVK_Integer)
        }),
        AITestCase(
        "def f(x):\n    if x:    return 42\n    return 'abc'",
        {
            new ReturnVerifier(AVK_Any),    // VC 2013 ICE's with only a single value here...
            new ReturnVerifier(AVK_Any)
        }),
        // We won't follow blocks following a return statement...
        AITestCase(
        "def f(x):\n    return 42\n    if 'abc': return 'abc'",
        {
            new ReturnVerifier(AVK_Integer),    // VC 2013 ICE's with only a single value here...
            new ReturnVerifier(AVK_Integer)
        }),
        AITestCase(
        "def f():\n    x = 1\n    y = +x",
        {
            new VariableVerifier(10, 1, AVK_Undefined, true),   // 10 STORE_FAST               1 (y)
            new VariableVerifier(13, 1, AVK_Integer)            // 13 LOAD_CONST               0 (None)
        }),
        AITestCase(
        "def f():\n    x = 1.0\n    y = +x",
        {
            new VariableVerifier(10, 1, AVK_Undefined, true),   // 10 STORE_FAST               1 (y)
            new VariableVerifier(13, 1, AVK_Float)            // 13 LOAD_CONST               0 (None)
        }),
        AITestCase(
        "def f():\n    x = 1\n    y = -x",
        {
            new VariableVerifier(10, 1, AVK_Undefined, true),   // 10 STORE_FAST               1 (y)
            new VariableVerifier(13, 1, AVK_Integer)            // 13 LOAD_CONST               0 (None)
        }),
        AITestCase(
        "def f():\n    x = 1.0\n    y = -x",
        {
            new VariableVerifier(10, 1, AVK_Undefined, true),   // 10 STORE_FAST               1 (y)
            new VariableVerifier(13, 1, AVK_Float)            // 13 LOAD_CONST               0 (None)
        }),
        AITestCase(
        "def f():\n    x = 1\n    y = ~x",
        {
            new VariableVerifier(10, 1, AVK_Undefined, true),   // 10 STORE_FAST               1 (y)
            new VariableVerifier(13, 1, AVK_Integer)            // 13 LOAD_CONST               0 (None)
        }),
        // Basic delete
        AITestCase(
        "def f():\n    x = 1\n    del x",
        {
            new VariableVerifier(0, 0, AVK_Undefined, true),    // LOAD_CONST 1
            new VariableVerifier(3, 0, AVK_Undefined, true),    // STORE_FAST
            new VariableVerifier(6, 0, AVK_Integer, false),     // DELETE_FAST
            new VariableVerifier(9, 0, AVK_Undefined, true),    // LOAD_CONST None
        }),
        // Delete / Undefined merging...
        AITestCase(
        "def f():\n    x = 1\n    if abc:\n        del x\n        y = 1",
        {
            new VariableVerifier(0,  0, AVK_Undefined, true),    // LOAD_CONST 1
            new VariableVerifier(3,  0, AVK_Undefined, true),    // STORE_FAST
            new VariableVerifier(6,  0, AVK_Integer, false),     // LOAD_GLOBAL abc
            new VariableVerifier(12, 0, AVK_Integer, false),     // DELETE_FAST
            new VariableVerifier(15, 0, AVK_Undefined, true),    // LOAD_CONST 1
            new VariableVerifier(21, 0, AVK_Any, true),          // LOAD_CONST None
        }),
        // Type tracking / merging...
        AITestCase(
        "def f():\n    if abc:\n        x = 1\n    else:\n        x = 'abc'\n        y = 1",
        {
            new VariableVerifier(9, 0, AVK_Undefined, true),    // STORE_FAST x
            new VariableVerifier(12, 0, AVK_Integer),           // JUMP_FORWARD
            new VariableVerifier(18, 0, AVK_Undefined, true),   // STORE_FAST x
            new VariableVerifier(21, 0, AVK_String),            // LOAD_CONST
            new VariableVerifier(27, 0, AVK_Any),               // LOAD_CONST None
        }),
        // Binary integer operations
        AITestCase(
        "def f():\n    x = 1\n    y = x + 1",
        {
            new VariableVerifier(3, 1, AVK_Undefined, true),    // STORE_FAST 0
            new VariableVerifier(6, 0, AVK_Integer),            // LOAD_FAST 0
            new VariableVerifier(16, 1, AVK_Integer),           // STORE_FAST 1
        }),
        AITestCase(
        "def f():\n    x = 1\n    y = x - 1",
        {
            new VariableVerifier(3, 1, AVK_Undefined, true),    // STORE_FAST 0
            new VariableVerifier(6, 0, AVK_Integer),            // LOAD_FAST 0
            new VariableVerifier(16, 1, AVK_Integer),           // STORE_FAST 1
        }),
        AITestCase(
        "def f():\n    x = 1\n    y = x * 1",
        {
            new VariableVerifier(3, 1, AVK_Undefined, true),    // STORE_FAST 0
            new VariableVerifier(6, 0, AVK_Integer),            // LOAD_FAST 0
            new VariableVerifier(16, 1, AVK_Integer),           // STORE_FAST 1
        }),
        AITestCase(
        "def f():\n    x = 1\n    y = x % 1",
        {
            new VariableVerifier(3, 1, AVK_Undefined, true),    // STORE_FAST 0
            new VariableVerifier(6, 0, AVK_Integer),            // LOAD_FAST 0
            new VariableVerifier(16, 1, AVK_Integer),           // STORE_FAST 1
        }),
        AITestCase(
        "def f():\n    x = 1\n    y = x << 1",
        {
            new VariableVerifier(3, 1, AVK_Undefined, true),    // STORE_FAST 0
            new VariableVerifier(6, 0, AVK_Integer),            // LOAD_FAST 0
            new VariableVerifier(16, 1, AVK_Integer),           // STORE_FAST 1
        }),
        AITestCase(
        "def f():\n    x = 1\n    y = x >> 1",
        {
            new VariableVerifier(3, 1, AVK_Undefined, true),    // STORE_FAST 0
            new VariableVerifier(6, 0, AVK_Integer),            // LOAD_FAST 0
            new VariableVerifier(16, 1, AVK_Integer),           // STORE_FAST 1
        }),
        AITestCase(
        "def f():\n    x = 1\n    y = x & 1",
        {
            new VariableVerifier(3, 1, AVK_Undefined, true),    // STORE_FAST 0
            new VariableVerifier(6, 0, AVK_Integer),            // LOAD_FAST 0
            new VariableVerifier(16, 1, AVK_Integer),           // STORE_FAST 1
        }),
        AITestCase(
        "def f():\n    x = 1\n    y = x | 1",
        {
            new VariableVerifier(3, 1, AVK_Undefined, true),    // STORE_FAST 0
            new VariableVerifier(6, 0, AVK_Integer),            // LOAD_FAST 0
            new VariableVerifier(16, 1, AVK_Integer),           // STORE_FAST 1
        }),
        AITestCase(
        "def f():\n    x = 1\n    y = x ^ 1",
        {
            new VariableVerifier(3, 1, AVK_Undefined, true),    // STORE_FAST 0
            new VariableVerifier(6, 0, AVK_Integer),            // LOAD_FAST 0
            new VariableVerifier(16, 1, AVK_Integer),           // STORE_FAST 1
        }),
        AITestCase(
        "def f():\n    x = 1\n    y = x ** 2",
        {
            new VariableVerifier(3, 1, AVK_Undefined, true),    // STORE_FAST 0
            new VariableVerifier(6, 0, AVK_Integer),            // LOAD_FAST 0
            new VariableVerifier(16, 1, AVK_Integer),           // STORE_FAST 1
        }),
        AITestCase(
        "def f():\n    x = 1\n    y = x // 1",
        {
            new VariableVerifier(3, 1, AVK_Undefined, true),    // STORE_FAST 0
            new VariableVerifier(6, 0, AVK_Integer),            // LOAD_FAST 0
            new VariableVerifier(16, 1, AVK_Integer),           // STORE_FAST 1
        }),
        // Integer in place binary operations
        AITestCase(
        "def f():\n    x = 1\n    x += 1",
        {
            new VariableVerifier(3, 0, AVK_Undefined, true),    // STORE_FAST 0
            new VariableVerifier(6, 0, AVK_Integer),            // LOAD_FAST 0
            new VariableVerifier(16, 0, AVK_Integer),           // STORE_FAST 1
        }),
        AITestCase(
        "def f():\n    x = 1\n    x -= 1",
        {
            new VariableVerifier(3, 0, AVK_Undefined, true),    // STORE_FAST 0
            new VariableVerifier(6, 0, AVK_Integer),            // LOAD_FAST 0
            new VariableVerifier(16, 0, AVK_Integer),           // STORE_FAST 1
        }),
        AITestCase(
        "def f():\n    x = 1\n    x *= 1",
        {
            new VariableVerifier(3, 0, AVK_Undefined, true),    // STORE_FAST 0
            new VariableVerifier(6, 0, AVK_Integer),            // LOAD_FAST 0
            new VariableVerifier(16, 0, AVK_Integer),           // STORE_FAST 1
        }),
        AITestCase(
        "def f():\n    x = 1\n    x %= 1",
        {
            new VariableVerifier(3, 0, AVK_Undefined, true),    // STORE_FAST 0
            new VariableVerifier(6, 0, AVK_Integer),            // LOAD_FAST 0
            new VariableVerifier(16, 0, AVK_Integer),           // STORE_FAST 1
        }),
        AITestCase(
        "def f():\n    x = 1\n    x <<= 1",
        {
            new VariableVerifier(3, 0, AVK_Undefined, true),    // STORE_FAST 0
            new VariableVerifier(6, 0, AVK_Integer),            // LOAD_FAST 0
            new VariableVerifier(16, 0, AVK_Integer),           // STORE_FAST 1
        }),
        AITestCase(
        "def f():\n    x = 1\n    x >>= 1",
        {
            new VariableVerifier(3, 0, AVK_Undefined, true),    // STORE_FAST 0
            new VariableVerifier(6, 0, AVK_Integer),            // LOAD_FAST 0
            new VariableVerifier(16, 0, AVK_Integer),           // STORE_FAST 1
        }),
        AITestCase(
        "def f():\n    x = 1\n    x &= 1",
        {
            new VariableVerifier(3, 0, AVK_Undefined, true),    // STORE_FAST 0
            new VariableVerifier(6, 0, AVK_Integer),            // LOAD_FAST 0
            new VariableVerifier(16, 0, AVK_Integer),           // STORE_FAST 1
        }),
        AITestCase(
        "def f():\n    x = 1\n    x |= 1",
        {
            new VariableVerifier(3, 0, AVK_Undefined, true),    // STORE_FAST 0
            new VariableVerifier(6, 0, AVK_Integer),            // LOAD_FAST 0
            new VariableVerifier(16, 0, AVK_Integer),           // STORE_FAST 1
        }),
        AITestCase(
        "def f():\n    x = 1\n    x ^= 1",
        {
            new VariableVerifier(3, 0, AVK_Undefined, true),    // STORE_FAST 0
            new VariableVerifier(6, 0, AVK_Integer),            // LOAD_FAST 0
            new VariableVerifier(16, 0, AVK_Integer),           // STORE_FAST 1
        }),
        AITestCase(
        "def f():\n    x = 1\n    x **= 1",
        {
            new VariableVerifier(3, 0, AVK_Undefined, true),    // STORE_FAST 0
            new VariableVerifier(6, 0, AVK_Integer),            // LOAD_FAST 0
            new VariableVerifier(16, 0, AVK_Integer),           // STORE_FAST 1
        }),
        AITestCase(
        "def f():\n    x = 1\n    x //= 1",
        {
            new VariableVerifier(3, 0, AVK_Undefined, true),    // STORE_FAST 0
            new VariableVerifier(6, 0, AVK_Integer),            // LOAD_FAST 0
            new VariableVerifier(16, 0, AVK_Integer),           // STORE_FAST 1
        }),
        // Float binary operations
        AITestCase(
        "def f():\n    x = 1.0\n    y = x + 1.0",
        {
            new VariableVerifier(3, 1, AVK_Undefined, true),    // STORE_FAST 0
            new VariableVerifier(6, 0, AVK_Float),            // LOAD_FAST 0
            new VariableVerifier(16, 1, AVK_Float),           // STORE_FAST 1
        }),
        AITestCase(
        "def f():\n    x = 1.0\n    y = x - 1.0",
        {
            new VariableVerifier(3, 1, AVK_Undefined, true),    // STORE_FAST 0
            new VariableVerifier(6, 0, AVK_Float),            // LOAD_FAST 0
            new VariableVerifier(16, 1, AVK_Float),           // STORE_FAST 1
        }),
        AITestCase(
        "def f():\n    x = 1.0\n    y = x * 1.0",
        {
            new VariableVerifier(3, 1, AVK_Undefined, true),    // STORE_FAST 0
            new VariableVerifier(6, 0, AVK_Float),            // LOAD_FAST 0
            new VariableVerifier(16, 1, AVK_Float),           // STORE_FAST 1
        }),
        AITestCase(
        "def f():\n    x = 1.0\n    y = x % 1.0",
        {
            new VariableVerifier(3, 1, AVK_Undefined, true),    // STORE_FAST 0
            new VariableVerifier(6, 0, AVK_Float),            // LOAD_FAST 0
            new VariableVerifier(16, 1, AVK_Float),           // STORE_FAST 1
        }),
        AITestCase(
        "def f():\n    x = 1.0\n    y = x ** 2.0",
        {
            new VariableVerifier(3, 1, AVK_Undefined, true),    // STORE_FAST 0
            new VariableVerifier(6, 0, AVK_Float),            // LOAD_FAST 0
            new VariableVerifier(16, 1, AVK_Float),           // STORE_FAST 1
        }),
        AITestCase(
        "def f():\n    x = 1.0\n    y = x / 1.0",
        {
            new VariableVerifier(3, 1, AVK_Undefined, true),    // STORE_FAST 0
            new VariableVerifier(6, 0, AVK_Float),            // LOAD_FAST 0
            new VariableVerifier(16, 1, AVK_Float),           // STORE_FAST 1
        }),
        AITestCase(
        "def f():\n    x = 1.0\n    y = x // 1.0",
        {
            new VariableVerifier(3, 1, AVK_Undefined, true),    // STORE_FAST 0
            new VariableVerifier(6, 0, AVK_Float),            // LOAD_FAST 0
            new VariableVerifier(16, 1, AVK_Float),           // STORE_FAST 1
        }),
        // Float in place binary operations
        AITestCase(
        "def f():\n    x = 1.0\n    x += 1.0",
        {
            new VariableVerifier(3, 0, AVK_Undefined, true),    // STORE_FAST 0
            new VariableVerifier(6, 0, AVK_Float),            // LOAD_FAST 0
            new VariableVerifier(16, 0, AVK_Float),           // STORE_FAST 1
        }),
        AITestCase(
        "def f():\n    x = 1.0\n    x -= 1.0",
        {
            new VariableVerifier(3, 0, AVK_Undefined, true),    // STORE_FAST 0
            new VariableVerifier(6, 0, AVK_Float),            // LOAD_FAST 0
            new VariableVerifier(16, 0, AVK_Float),           // STORE_FAST 1
        }),
        AITestCase(
        "def f():\n    x = 1.0\n    x *= 1.0",
        {
            new VariableVerifier(3, 0, AVK_Undefined, true),    // STORE_FAST 0
            new VariableVerifier(6, 0, AVK_Float),            // LOAD_FAST 0
            new VariableVerifier(16, 0, AVK_Float),           // STORE_FAST 1
        }),
        AITestCase(
        "def f():\n    x = 1.0\n    x %= 1.0",
        {
            new VariableVerifier(3, 0, AVK_Undefined, true),    // STORE_FAST 0
            new VariableVerifier(6, 0, AVK_Float),            // LOAD_FAST 0
            new VariableVerifier(16, 0, AVK_Float),           // STORE_FAST 1
        }),
        AITestCase(
        "def f():\n    x = 1.0\n    x **= 1.0",
        {
            new VariableVerifier(3, 0, AVK_Undefined, true),    // STORE_FAST 0
            new VariableVerifier(6, 0, AVK_Float),            // LOAD_FAST 0
            new VariableVerifier(16, 0, AVK_Float),           // STORE_FAST 1
        }),
        AITestCase(
        "def f():\n    x = 1.0\n    x /= 1.0",
        {
            new VariableVerifier(3, 0, AVK_Undefined, true),    // STORE_FAST 0
            new VariableVerifier(6, 0, AVK_Float),            // LOAD_FAST 0
            new VariableVerifier(16, 0, AVK_Float),           // STORE_FAST 1
        }),
        AITestCase(
        "def f():\n    x = 1.0\n    x //= 1.0",
        {
            new VariableVerifier(3, 0, AVK_Undefined, true),    // STORE_FAST 0
            new VariableVerifier(6, 0, AVK_Float),            // LOAD_FAST 0
            new VariableVerifier(16, 0, AVK_Float),           // STORE_FAST 1
        }),

<<<<<<< HEAD
        // Boolean binary operations
=======
        // Bool binary operations
>>>>>>> 47c6b0f4
        // Bool/bool
        AITestCase(
            "def f():\n    x = True\n    y = False\n    z = x & y",
            {
                new VariableVerifier(3, 0, AVK_Undefined, true),    // x not assigned yet
                new VariableVerifier(6, 0, AVK_Bool),               // x assigned
                new VariableVerifier(9, 1, AVK_Undefined, true),    // y not assigned yet
                new VariableVerifier(12, 1, AVK_Bool),              // y assigned
                new VariableVerifier(19, 2, AVK_Undefined, true),   // z not assigned yet
                new VariableVerifier(22, 2, AVK_Bool),              // z assigned
            }
        ),
        AITestCase(
            "def f():\n    x = True\n    y = False\n    z = x | y",
            {
                new VariableVerifier(3, 0, AVK_Undefined, true),    // x not assigned yet
                new VariableVerifier(6, 0, AVK_Bool),               // x assigned
                new VariableVerifier(9, 1, AVK_Undefined, true),    // y not assigned yet
                new VariableVerifier(12, 1, AVK_Bool),              // y assigned
                new VariableVerifier(19, 2, AVK_Undefined, true),   // z not assigned yet
                new VariableVerifier(22, 2, AVK_Bool),              // z assigned
            }
        ),
        AITestCase(
            "def f():\n    x = True\n    y = False\n    z = x ^ y",
            {
                new VariableVerifier(3, 0, AVK_Undefined, true),    // x not assigned yet
                new VariableVerifier(6, 0, AVK_Bool),               // x assigned
                new VariableVerifier(9, 1, AVK_Undefined, true),    // y not assigned yet
                new VariableVerifier(12, 1, AVK_Bool),              // y assigned
                new VariableVerifier(19, 2, AVK_Undefined, true),   // z not assigned yet
                new VariableVerifier(22, 2, AVK_Bool),              // z assigned
            }
        ),
        AITestCase(
            "def f():\n    x = True\n    y = False\n    x &= y",
            {
                new VariableVerifier(3, 0, AVK_Undefined, true),    // x not assigned yet
                new VariableVerifier(6, 0, AVK_Bool),               // x assigned
                new VariableVerifier(9, 1, AVK_Undefined, true),    // y not assigned yet
                new VariableVerifier(12, 1, AVK_Bool),              // y assigned
                new VariableVerifier(22, 0, AVK_Bool)               // x assigned in-place
            }
        ),
        AITestCase(
            "def f():\n    x = True\n    y = False\n    x |= y",
            {
                new VariableVerifier(3, 0, AVK_Undefined, true),    // x not assigned yet
                new VariableVerifier(6, 0, AVK_Bool),               // x assigned
                new VariableVerifier(9, 1, AVK_Undefined, true),    // y not assigned yet
                new VariableVerifier(12, 1, AVK_Bool),              // y assigned
                new VariableVerifier(22, 0, AVK_Bool)               // x assigned in-place
            }
        ),
        AITestCase(
            "def f():\n    x = True\n    y = False\n    x ^= y",
            {
                new VariableVerifier(3, 0, AVK_Undefined, true),    // x not assigned yet
                new VariableVerifier(6, 0, AVK_Bool),               // x assigned
                new VariableVerifier(9, 1, AVK_Undefined, true),    // y not assigned yet
                new VariableVerifier(12, 1, AVK_Bool),              // y assigned
                new VariableVerifier(22, 0, AVK_Bool)               // x assigned in-place
            }
        ),
        // Bool/bytes
        AITestCase(
            "def f():\n    x = True\n    y = b'a'\n    z = x * y",
            {
                new VariableVerifier(3, 0, AVK_Undefined, true),    // x not assigned yet
                new VariableVerifier(6, 0, AVK_Bool),               // x assigned
                new VariableVerifier(9, 1, AVK_Undefined, true),    // y not assigned yet
                new VariableVerifier(12, 1, AVK_Bytes),             // y assigned
                new VariableVerifier(19, 2, AVK_Undefined, true),   // z not assigned yet
                new VariableVerifier(22, 2, AVK_Bytes),             // z assigned
            }
        ),
        AITestCase(
            "def f():\n    x = True\n    y = b'a'\n    x *= y",
            {
                new VariableVerifier(3, 0, AVK_Undefined, true),    // x not assigned yet
                new VariableVerifier(6, 0, AVK_Bool),               // x assigned
                new VariableVerifier(9, 1, AVK_Undefined, true),    // y not assigned yet
                new VariableVerifier(12, 1, AVK_Bytes),              // y assigned
                new VariableVerifier(22, 0, AVK_Bytes)               // x assigned in-place
            }
        ),
        // Bool/complex
        AITestCase(
            "def f():\n    x = True\n    y = 3j\n    z = x + y",
            {
                new VariableVerifier(3, 0, AVK_Undefined, true),    // x not assigned yet
                new VariableVerifier(6, 0, AVK_Bool),               // x assigned
                new VariableVerifier(9, 1, AVK_Undefined, true),    // y not assigned yet
                new VariableVerifier(12, 1, AVK_Complex),           // y assigned
                new VariableVerifier(19, 2, AVK_Undefined, true),   // z not assigned yet
                new VariableVerifier(22, 2, AVK_Complex),           // z assigned
            }
        ),
        AITestCase(
            "def f():\n    x = True\n    y = 3j\n    z = x * y",
            {
                new VariableVerifier(3, 0, AVK_Undefined, true),    // x not assigned yet
                new VariableVerifier(6, 0, AVK_Bool),               // x assigned
                new VariableVerifier(9, 1, AVK_Undefined, true),    // y not assigned yet
                new VariableVerifier(12, 1, AVK_Complex),           // y assigned
                new VariableVerifier(19, 2, AVK_Undefined, true),   // z not assigned yet
                new VariableVerifier(22, 2, AVK_Complex),           // z assigned
            }
        ),
        AITestCase(
            "def f():\n    x = True\n    y = 3j\n    z = x ** y",
            {
                new VariableVerifier(3, 0, AVK_Undefined, true),    // x not assigned yet
                new VariableVerifier(6, 0, AVK_Bool),               // x assigned
                new VariableVerifier(9, 1, AVK_Undefined, true),    // y not assigned yet
                new VariableVerifier(12, 1, AVK_Complex),           // y assigned
                new VariableVerifier(19, 2, AVK_Undefined, true),   // z not assigned yet
                new VariableVerifier(22, 2, AVK_Complex),           // z assigned
            }
        ),
        AITestCase(
            "def f():\n    x = True\n    y = 3j\n    z = x - y",
            {
                new VariableVerifier(3, 0, AVK_Undefined, true),    // x not assigned yet
                new VariableVerifier(6, 0, AVK_Bool),               // x assigned
                new VariableVerifier(9, 1, AVK_Undefined, true),    // y not assigned yet
                new VariableVerifier(12, 1, AVK_Complex),           // y assigned
                new VariableVerifier(19, 2, AVK_Undefined, true),   // z not assigned yet
                new VariableVerifier(22, 2, AVK_Complex),           // z assigned
            }
        ),
        AITestCase(
            "def f():\n    x = True\n    y = 3j\n    z = x / y",
            {
                new VariableVerifier(3, 0, AVK_Undefined, true),    // x not assigned yet
                new VariableVerifier(6, 0, AVK_Bool),               // x assigned
                new VariableVerifier(9, 1, AVK_Undefined, true),    // y not assigned yet
                new VariableVerifier(12, 1, AVK_Complex),           // y assigned
                new VariableVerifier(19, 2, AVK_Undefined, true),   // z not assigned yet
                new VariableVerifier(22, 2, AVK_Complex),           // z assigned
            }
        ),
        AITestCase(
            "def f():\n    x = True\n    y = 3j\n    x += y",
            {
                new VariableVerifier(3, 0, AVK_Undefined, true),    // x not assigned yet
                new VariableVerifier(6, 0, AVK_Bool),               // x assigned
                new VariableVerifier(9, 1, AVK_Undefined, true),    // y not assigned yet
                new VariableVerifier(12, 1, AVK_Complex),           // y assigned
                new VariableVerifier(22, 0, AVK_Complex)            // x assigned in-place
            }
        ),
        AITestCase(
            "def f():\n    x = True\n    y = 3j\n    x *= y",
            {
                new VariableVerifier(3, 0, AVK_Undefined, true),    // x not assigned yet
                new VariableVerifier(6, 0, AVK_Bool),               // x assigned
                new VariableVerifier(9, 1, AVK_Undefined, true),    // y not assigned yet
                new VariableVerifier(12, 1, AVK_Complex),           // y assigned
                new VariableVerifier(22, 0, AVK_Complex)            // x assigned in-place
            }
        ),
        AITestCase(
            "def f():\n    x = True\n    y = 3j\n    x **= y",
            {
                new VariableVerifier(3, 0, AVK_Undefined, true),    // x not assigned yet
                new VariableVerifier(6, 0, AVK_Bool),               // x assigned
                new VariableVerifier(9, 1, AVK_Undefined, true),    // y not assigned yet
                new VariableVerifier(12, 1, AVK_Complex),           // y assigned
                new VariableVerifier(22, 0, AVK_Complex)            // x assigned in-place
            }
        ),
        AITestCase(
            "def f():\n    x = True\n    y = 3j\n    x -= y",
            {
                new VariableVerifier(3, 0, AVK_Undefined, true),    // x not assigned yet
                new VariableVerifier(6, 0, AVK_Bool),               // x assigned
                new VariableVerifier(9, 1, AVK_Undefined, true),    // y not assigned yet
                new VariableVerifier(12, 1, AVK_Complex),           // y assigned
                new VariableVerifier(22, 0, AVK_Complex)            // x assigned in-place
            }
        ),
        AITestCase(
            "def f():\n    x = True\n    y = 3j\n    x /= y",
            {
                new VariableVerifier(3, 0, AVK_Undefined, true),    // x not assigned yet
                new VariableVerifier(6, 0, AVK_Bool),               // x assigned
                new VariableVerifier(9, 1, AVK_Undefined, true),    // y not assigned yet
                new VariableVerifier(12, 1, AVK_Complex),           // y assigned
                new VariableVerifier(22, 0, AVK_Complex)            // x assigned in-place
            }
        ),
        // Bool/float
        AITestCase(
            "def f():\n    x = True\n    y = 3.14\n    z = x + y",
            {
                new VariableVerifier(3, 0, AVK_Undefined, true),    // x not assigned yet
                new VariableVerifier(6, 0, AVK_Bool),               // x assigned
                new VariableVerifier(9, 1, AVK_Undefined, true),    // y not assigned yet
                new VariableVerifier(12, 1, AVK_Float),             // y assigned
                new VariableVerifier(19, 2, AVK_Undefined, true),   // z not assigned yet
                new VariableVerifier(22, 2, AVK_Float),             // z assigned
            }
        ),
        AITestCase(
            "def f():\n    x = True\n    y = 3.14\n    z = x // y",
            {
                new VariableVerifier(3, 0, AVK_Undefined, true),    // x not assigned yet
                new VariableVerifier(6, 0, AVK_Bool),               // x assigned
                new VariableVerifier(9, 1, AVK_Undefined, true),    // y not assigned yet
                new VariableVerifier(12, 1, AVK_Float),             // y assigned
                new VariableVerifier(19, 2, AVK_Undefined, true),   // z not assigned yet
                new VariableVerifier(22, 2, AVK_Float),             // z assigned
            }
        ),
        AITestCase(
            "def f():\n    x = True\n    y = 3.14\n    z = x % y",
            {
                new VariableVerifier(3, 0, AVK_Undefined, true),    // x not assigned yet
                new VariableVerifier(6, 0, AVK_Bool),               // x assigned
                new VariableVerifier(9, 1, AVK_Undefined, true),    // y not assigned yet
                new VariableVerifier(12, 1, AVK_Float),             // y assigned
                new VariableVerifier(19, 2, AVK_Undefined, true),   // z not assigned yet
                new VariableVerifier(22, 2, AVK_Float),             // z assigned
            }
        ),
        AITestCase(
            "def f():\n    x = True\n    y = 3.14\n    z = x * y",
            {
                new VariableVerifier(3, 0, AVK_Undefined, true),    // x not assigned yet
                new VariableVerifier(6, 0, AVK_Bool),               // x assigned
                new VariableVerifier(9, 1, AVK_Undefined, true),    // y not assigned yet
                new VariableVerifier(12, 1, AVK_Float),             // y assigned
                new VariableVerifier(19, 2, AVK_Undefined, true),   // z not assigned yet
                new VariableVerifier(22, 2, AVK_Float),             // z assigned
            }
        ),
        AITestCase(
            "def f():\n    x = True\n    y = 3.14\n    z = x ** y",
            {
                new VariableVerifier(3, 0, AVK_Undefined, true),    // x not assigned yet
                new VariableVerifier(6, 0, AVK_Bool),               // x assigned
                new VariableVerifier(9, 1, AVK_Undefined, true),    // y not assigned yet
                new VariableVerifier(12, 1, AVK_Float),             // y assigned
                new VariableVerifier(19, 2, AVK_Undefined, true),   // z not assigned yet
                new VariableVerifier(22, 2, AVK_Float),             // z assigned
            }
        ),
        AITestCase(
            "def f():\n    x = True\n    y = 3.14\n    z = x - y",
            {
                new VariableVerifier(3, 0, AVK_Undefined, true),    // x not assigned yet
                new VariableVerifier(6, 0, AVK_Bool),               // x assigned
                new VariableVerifier(9, 1, AVK_Undefined, true),    // y not assigned yet
                new VariableVerifier(12, 1, AVK_Float),             // y assigned
                new VariableVerifier(19, 2, AVK_Undefined, true),   // z not assigned yet
                new VariableVerifier(22, 2, AVK_Float),             // z assigned
            }
        ),
        AITestCase(
            "def f():\n    x = True\n    y = 3.14\n    z = x / y",
            {
                new VariableVerifier(3, 0, AVK_Undefined, true),    // x not assigned yet
                new VariableVerifier(6, 0, AVK_Bool),               // x assigned
                new VariableVerifier(9, 1, AVK_Undefined, true),    // y not assigned yet
                new VariableVerifier(12, 1, AVK_Float),             // y assigned
                new VariableVerifier(19, 2, AVK_Undefined, true),   // z not assigned yet
                new VariableVerifier(22, 2, AVK_Float),             // z assigned
            }
        ),
        AITestCase(
            "def f():\n    x = True\n    y = 3.14\n    x += y",
            {
                new VariableVerifier(3, 0, AVK_Undefined, true),    // x not assigned yet
                new VariableVerifier(6, 0, AVK_Bool),               // x assigned
                new VariableVerifier(9, 1, AVK_Undefined, true),    // y not assigned yet
                new VariableVerifier(12, 1, AVK_Float),             // y assigned
                new VariableVerifier(22, 0, AVK_Float)              // x assigned in-place
            }
        ),
        AITestCase(
            "def f():\n    x = True\n    y = 3.14\n    x //= y",
            {
                new VariableVerifier(3, 0, AVK_Undefined, true),    // x not assigned yet
                new VariableVerifier(6, 0, AVK_Bool),               // x assigned
                new VariableVerifier(9, 1, AVK_Undefined, true),    // y not assigned yet
                new VariableVerifier(12, 1, AVK_Float),             // y assigned
                new VariableVerifier(22, 0, AVK_Float)              // x assigned in-place
            }
        ),
        AITestCase(
            "def f():\n    x = True\n    y = 3.14\n    x %= y",
            {
                new VariableVerifier(3, 0, AVK_Undefined, true),    // x not assigned yet
                new VariableVerifier(6, 0, AVK_Bool),               // x assigned
                new VariableVerifier(9, 1, AVK_Undefined, true),    // y not assigned yet
                new VariableVerifier(12, 1, AVK_Float),             // y assigned
                new VariableVerifier(22, 0, AVK_Float)              // x assigned in-place
            }
        ),
        AITestCase(
            "def f():\n    x = True\n    y = 3.14\n    x *= y",
            {
                new VariableVerifier(3, 0, AVK_Undefined, true),    // x not assigned yet
                new VariableVerifier(6, 0, AVK_Bool),               // x assigned
                new VariableVerifier(9, 1, AVK_Undefined, true),    // y not assigned yet
                new VariableVerifier(12, 1, AVK_Float),             // y assigned
                new VariableVerifier(22, 0, AVK_Float)              // x assigned in-place
            }
        ),
        AITestCase(
            "def f():\n    x = True\n    y = 3.14\n    x **= y",
            {
                new VariableVerifier(3, 0, AVK_Undefined, true),    // x not assigned yet
                new VariableVerifier(6, 0, AVK_Bool),               // x assigned
                new VariableVerifier(9, 1, AVK_Undefined, true),    // y not assigned yet
                new VariableVerifier(12, 1, AVK_Float),             // y assigned
                new VariableVerifier(22, 0, AVK_Float)              // x assigned in-place
            }
        ),
        AITestCase(
            "def f():\n    x = True\n    y = 3.14\n    x -= y",
            {
                new VariableVerifier(3, 0, AVK_Undefined, true),    // x not assigned yet
                new VariableVerifier(6, 0, AVK_Bool),               // x assigned
                new VariableVerifier(9, 1, AVK_Undefined, true),    // y not assigned yet
                new VariableVerifier(12, 1, AVK_Float),             // y assigned
                new VariableVerifier(22, 0, AVK_Float)              // x assigned in-place
            }
        ),
        AITestCase(
            "def f():\n    x = True\n    y = 3.14\n    x /= y",
            {
                new VariableVerifier(3, 0, AVK_Undefined, true),    // x not assigned yet
                new VariableVerifier(6, 0, AVK_Bool),               // x assigned
                new VariableVerifier(9, 1, AVK_Undefined, true),    // y not assigned yet
                new VariableVerifier(12, 1, AVK_Float),             // y assigned
                new VariableVerifier(22, 0, AVK_Float)              // x assigned in-place
            }
        ),
        // Bool/int
        AITestCase(
            "def f():\n    x = True\n    y = 42\n    z = x % y",
            {
                new VariableVerifier(3, 0, AVK_Undefined, true),    // x not assigned yet
                new VariableVerifier(6, 0, AVK_Bool),               // x assigned
                new VariableVerifier(9, 1, AVK_Undefined, true),    // y not assigned yet
                new VariableVerifier(12, 1, AVK_Integer),           // y assigned
                new VariableVerifier(19, 2, AVK_Undefined, true),   // z not assigned yet
                new VariableVerifier(22, 2, AVK_Bool),              // z assigned
            }
        ),
        AITestCase(
            "def f():\n    x = True\n    y = 42\n    x %= y",
            {
                new VariableVerifier(3, 0, AVK_Undefined, true),    // x not assigned yet
                new VariableVerifier(6, 0, AVK_Bool),               // x assigned
                new VariableVerifier(9, 1, AVK_Undefined, true),    // y not assigned yet
                new VariableVerifier(12, 1, AVK_Integer),           // y assigned
                new VariableVerifier(22, 0, AVK_Bool)               // x assigned in-place
            }
        ),
        AITestCase(
            "def f():\n    x = True\n    y = 42\n    z = x / y",
            {
                new VariableVerifier(3, 0, AVK_Undefined, true),    // x not assigned yet
                new VariableVerifier(6, 0, AVK_Bool),               // x assigned
                new VariableVerifier(9, 1, AVK_Undefined, true),    // y not assigned yet
                new VariableVerifier(12, 1, AVK_Integer),           // y assigned
                new VariableVerifier(19, 2, AVK_Undefined, true),   // z not assigned yet
                new VariableVerifier(22, 2, AVK_Float),             // z assigned
            }
        ),
        AITestCase(
            "def f():\n    x = True\n    y = 42\n    x /= y",
            {
                new VariableVerifier(3, 0, AVK_Undefined, true),    // x not assigned yet
                new VariableVerifier(6, 0, AVK_Bool),               // x assigned
                new VariableVerifier(9, 1, AVK_Undefined, true),    // y not assigned yet
                new VariableVerifier(12, 1, AVK_Integer),           // y assigned
                new VariableVerifier(22, 0, AVK_Float)              // x assigned in-place
            }
        ),
        AITestCase(
            "def f():\n    x = True\n    y = 42\n    z = x + y",
            {
                new VariableVerifier(3, 0, AVK_Undefined, true),    // x not assigned yet
                new VariableVerifier(6, 0, AVK_Bool),               // x assigned
                new VariableVerifier(9, 1, AVK_Undefined, true),    // y not assigned yet
                new VariableVerifier(12, 1, AVK_Integer),           // y assigned
                new VariableVerifier(19, 2, AVK_Undefined, true),   // z not assigned yet
                new VariableVerifier(22, 2, AVK_Integer),           // z assigned
            }
        ),
        AITestCase(
            "def f():\n    x = True\n    y = 42\n    z = x & y",
            {
                new VariableVerifier(3, 0, AVK_Undefined, true),    // x not assigned yet
                new VariableVerifier(6, 0, AVK_Bool),               // x assigned
                new VariableVerifier(9, 1, AVK_Undefined, true),    // y not assigned yet
                new VariableVerifier(12, 1, AVK_Integer),           // y assigned
                new VariableVerifier(19, 2, AVK_Undefined, true),   // z not assigned yet
                new VariableVerifier(22, 2, AVK_Integer),           // z assigned
            }
        ),
        AITestCase(
            "def f():\n    x = True\n    y = 42\n    z = x // y",
            {
                new VariableVerifier(3, 0, AVK_Undefined, true),    // x not assigned yet
                new VariableVerifier(6, 0, AVK_Bool),               // x assigned
                new VariableVerifier(9, 1, AVK_Undefined, true),    // y not assigned yet
                new VariableVerifier(12, 1, AVK_Integer),           // y assigned
                new VariableVerifier(19, 2, AVK_Undefined, true),   // z not assigned yet
                new VariableVerifier(22, 2, AVK_Integer),           // z assigned
            }
        ),
        AITestCase(
            "def f():\n    x = True\n    y = 42\n    z = x << y",
            {
                new VariableVerifier(3, 0, AVK_Undefined, true),    // x not assigned yet
                new VariableVerifier(6, 0, AVK_Bool),               // x assigned
                new VariableVerifier(9, 1, AVK_Undefined, true),    // y not assigned yet
                new VariableVerifier(12, 1, AVK_Integer),           // y assigned
                new VariableVerifier(19, 2, AVK_Undefined, true),   // z not assigned yet
                new VariableVerifier(22, 2, AVK_Integer),           // z assigned
            }
        ),
        AITestCase(
            "def f():\n    x = True\n    y = 42\n    z = x * y",
            {
                new VariableVerifier(3, 0, AVK_Undefined, true),    // x not assigned yet
                new VariableVerifier(6, 0, AVK_Bool),               // x assigned
                new VariableVerifier(9, 1, AVK_Undefined, true),    // y not assigned yet
                new VariableVerifier(12, 1, AVK_Integer),           // y assigned
                new VariableVerifier(19, 2, AVK_Undefined, true),   // z not assigned yet
                new VariableVerifier(22, 2, AVK_Integer),           // z assigned
            }
        ),
        AITestCase(
            "def f():\n    x = True\n    y = 42\n    z = x | y",
            {
                new VariableVerifier(3, 0, AVK_Undefined, true),    // x not assigned yet
                new VariableVerifier(6, 0, AVK_Bool),               // x assigned
                new VariableVerifier(9, 1, AVK_Undefined, true),    // y not assigned yet
                new VariableVerifier(12, 1, AVK_Integer),           // y assigned
                new VariableVerifier(19, 2, AVK_Undefined, true),   // z not assigned yet
                new VariableVerifier(22, 2, AVK_Integer),           // z assigned
            }
        ),
        AITestCase(
            "def f():\n    x = True\n    y = 42\n    z = x ** y",
            {
                new VariableVerifier(3, 0, AVK_Undefined, true),    // x not assigned yet
                new VariableVerifier(6, 0, AVK_Bool),               // x assigned
                new VariableVerifier(9, 1, AVK_Undefined, true),    // y not assigned yet
                new VariableVerifier(12, 1, AVK_Integer),           // y assigned
                new VariableVerifier(19, 2, AVK_Undefined, true),   // z not assigned yet
                new VariableVerifier(22, 2, AVK_Integer),           // z assigned
            }
        ),
        AITestCase(
            "def f():\n    x = True\n    y = 42\n    z = x >> y",
            {
                new VariableVerifier(3, 0, AVK_Undefined, true),    // x not assigned yet
                new VariableVerifier(6, 0, AVK_Bool),               // x assigned
                new VariableVerifier(9, 1, AVK_Undefined, true),    // y not assigned yet
                new VariableVerifier(12, 1, AVK_Integer),           // y assigned
                new VariableVerifier(19, 2, AVK_Undefined, true),   // z not assigned yet
                new VariableVerifier(22, 2, AVK_Integer),           // z assigned
            }
        ),
        AITestCase(
            "def f():\n    x = True\n    y = 42\n    z = x - y",
            {
                new VariableVerifier(3, 0, AVK_Undefined, true),    // x not assigned yet
                new VariableVerifier(6, 0, AVK_Bool),               // x assigned
                new VariableVerifier(9, 1, AVK_Undefined, true),    // y not assigned yet
                new VariableVerifier(12, 1, AVK_Integer),           // y assigned
                new VariableVerifier(19, 2, AVK_Undefined, true),   // z not assigned yet
                new VariableVerifier(22, 2, AVK_Integer),           // z assigned
            }
        ),
        AITestCase(
            "def f():\n    x = True\n    y = 42\n    z = x ^ y",
            {
                new VariableVerifier(3, 0, AVK_Undefined, true),    // x not assigned yet
                new VariableVerifier(6, 0, AVK_Bool),               // x assigned
                new VariableVerifier(9, 1, AVK_Undefined, true),    // y not assigned yet
                new VariableVerifier(12, 1, AVK_Integer),           // y assigned
                new VariableVerifier(19, 2, AVK_Undefined, true),   // z not assigned yet
                new VariableVerifier(22, 2, AVK_Integer),           // z assigned
            }
        ),
        AITestCase(
            "def f():\n    x = True\n    y = 42\n    x += y",
            {
                new VariableVerifier(3, 0, AVK_Undefined, true),    // x not assigned yet
                new VariableVerifier(6, 0, AVK_Bool),               // x assigned
                new VariableVerifier(9, 1, AVK_Undefined, true),    // y not assigned yet
                new VariableVerifier(12, 1, AVK_Integer),           // y assigned
                new VariableVerifier(22, 0, AVK_Integer)            // x assigned in-place
            }
        ),
        AITestCase(
            "def f():\n    x = True\n    y = 42\n    x &= y",
            {
                new VariableVerifier(3, 0, AVK_Undefined, true),    // x not assigned yet
                new VariableVerifier(6, 0, AVK_Bool),               // x assigned
                new VariableVerifier(9, 1, AVK_Undefined, true),    // y not assigned yet
                new VariableVerifier(12, 1, AVK_Integer),           // y assigned
                new VariableVerifier(22, 0, AVK_Integer)            // x assigned in-place
            }
        ),
        AITestCase(
            "def f():\n    x = True\n    y = 42\n    x //= y",
            {
                new VariableVerifier(3, 0, AVK_Undefined, true),    // x not assigned yet
                new VariableVerifier(6, 0, AVK_Bool),               // x assigned
                new VariableVerifier(9, 1, AVK_Undefined, true),    // y not assigned yet
                new VariableVerifier(12, 1, AVK_Integer),           // y assigned
                new VariableVerifier(22, 0, AVK_Integer)            // x assigned in-place
            }
        ),
        AITestCase(
            "def f():\n    x = True\n    y = 42\n    x <<= y",
            {
                new VariableVerifier(3, 0, AVK_Undefined, true),    // x not assigned yet
                new VariableVerifier(6, 0, AVK_Bool),               // x assigned
                new VariableVerifier(9, 1, AVK_Undefined, true),    // y not assigned yet
                new VariableVerifier(12, 1, AVK_Integer),           // y assigned
                new VariableVerifier(22, 0, AVK_Integer)            // x assigned in-place
            }
        ),
        AITestCase(
            "def f():\n    x = True\n    y = 42\n    x *= y",
            {
                new VariableVerifier(3, 0, AVK_Undefined, true),    // x not assigned yet
                new VariableVerifier(6, 0, AVK_Bool),               // x assigned
                new VariableVerifier(9, 1, AVK_Undefined, true),    // y not assigned yet
                new VariableVerifier(12, 1, AVK_Integer),           // y assigned
                new VariableVerifier(22, 0, AVK_Integer)            // x assigned in-place
            }
        ),
        AITestCase(
            "def f():\n    x = True\n    y = 42\n    x |= y",
            {
                new VariableVerifier(3, 0, AVK_Undefined, true),    // x not assigned yet
                new VariableVerifier(6, 0, AVK_Bool),               // x assigned
                new VariableVerifier(9, 1, AVK_Undefined, true),    // y not assigned yet
                new VariableVerifier(12, 1, AVK_Integer),           // y assigned
                new VariableVerifier(22, 0, AVK_Integer)            // x assigned in-place
            }
        ),
        AITestCase(
            "def f():\n    x = True\n    y = 42\n    x **= y",
            {
                new VariableVerifier(3, 0, AVK_Undefined, true),    // x not assigned yet
                new VariableVerifier(6, 0, AVK_Bool),               // x assigned
                new VariableVerifier(9, 1, AVK_Undefined, true),    // y not assigned yet
                new VariableVerifier(12, 1, AVK_Integer),           // y assigned
                new VariableVerifier(22, 0, AVK_Integer)            // x assigned in-place
            }
        ),
        AITestCase(
            "def f():\n    x = True\n    y = 42\n    x >>= y",
            {
                new VariableVerifier(3, 0, AVK_Undefined, true),    // x not assigned yet
                new VariableVerifier(6, 0, AVK_Bool),               // x assigned
                new VariableVerifier(9, 1, AVK_Undefined, true),    // y not assigned yet
                new VariableVerifier(12, 1, AVK_Integer),           // y assigned
                new VariableVerifier(22, 0, AVK_Integer)            // x assigned in-place
            }
        ),
        AITestCase(
            "def f():\n    x = True\n    y = 42\n    x -= y",
            {
                new VariableVerifier(3, 0, AVK_Undefined, true),    // x not assigned yet
                new VariableVerifier(6, 0, AVK_Bool),               // x assigned
                new VariableVerifier(9, 1, AVK_Undefined, true),    // y not assigned yet
                new VariableVerifier(12, 1, AVK_Integer),           // y assigned
                new VariableVerifier(22, 0, AVK_Integer)            // x assigned in-place
            }
        ),
        AITestCase(
            "def f():\n    x = True\n    y = 42\n    x ^= y",
            {
                new VariableVerifier(3, 0, AVK_Undefined, true),    // x not assigned yet
                new VariableVerifier(6, 0, AVK_Bool),               // x assigned
                new VariableVerifier(9, 1, AVK_Undefined, true),    // y not assigned yet
                new VariableVerifier(12, 1, AVK_Integer),           // y assigned
                new VariableVerifier(22, 0, AVK_Integer)            // x assigned in-place
            }
        ),
        // Bool/list
        AITestCase(
            "def f():\n    x = True\n    y = []\n    z = x * y",
            {
                new VariableVerifier(3, 0, AVK_Undefined, true),    // x not assigned yet
                new VariableVerifier(6, 0, AVK_Bool),               // x assigned
                new VariableVerifier(9, 1, AVK_Undefined, true),    // y not assigned yet
                new VariableVerifier(12, 1, AVK_List),              // y assigned
                new VariableVerifier(19, 2, AVK_Undefined, true),   // z not assigned yet
                new VariableVerifier(22, 2, AVK_List),              // z assigned
            }
        ),
        AITestCase(
            "def f():\n    x = True\n    y = []\n    x *= y",
            {
                new VariableVerifier(3, 0, AVK_Undefined, true),    // x not assigned yet
                new VariableVerifier(6, 0, AVK_Bool),               // x assigned
                new VariableVerifier(9, 1, AVK_Undefined, true),    // y not assigned yet
                new VariableVerifier(12, 1, AVK_List),              // y assigned
                new VariableVerifier(22, 0, AVK_List)               // x assigned in-place
            }
        ),
        // Bool/str
        AITestCase(
            "def f():\n    x = True\n    y = ''\n    z = x * y",
            {
                new VariableVerifier(3, 0, AVK_Undefined, true),    // x not assigned yet
                new VariableVerifier(6, 0, AVK_Bool),               // x assigned
                new VariableVerifier(9, 1, AVK_Undefined, true),    // y not assigned yet
                new VariableVerifier(12, 1, AVK_String),            // y assigned
                new VariableVerifier(19, 2, AVK_Undefined, true),   // z not assigned yet
                new VariableVerifier(22, 2, AVK_String),            // z assigned
            }
        ),
        AITestCase(
            "def f():\n    x = True\n    y = ''\n    x *= y",
            {
                new VariableVerifier(3, 0, AVK_Undefined, true),    // x not assigned yet
                new VariableVerifier(6, 0, AVK_Bool),               // x assigned
                new VariableVerifier(9, 1, AVK_Undefined, true),    // y not assigned yet
                new VariableVerifier(12, 1, AVK_String),            // y assigned
                new VariableVerifier(22, 0, AVK_String)             // x assigned in-place
            }
        ),
        // Bool/tuple
        AITestCase(
            "def f():\n    x = True\n    y = ()\n    z = x * y",
            {
                new VariableVerifier(3, 0, AVK_Undefined, true),    // x not assigned yet
                new VariableVerifier(6, 0, AVK_Bool),               // x assigned
                new VariableVerifier(9, 1, AVK_Undefined, true),    // y not assigned yet
                new VariableVerifier(12, 1, AVK_Tuple),             // y assigned
                new VariableVerifier(19, 2, AVK_Undefined, true),   // z not assigned yet
                new VariableVerifier(22, 2, AVK_Tuple),             // z assigned
            }
        ),
        AITestCase(
            "def f():\n    x = True\n    y = ()\n    x *= y",
            {
                new VariableVerifier(3, 0, AVK_Undefined, true),    // x not assigned yet
                new VariableVerifier(6, 0, AVK_Bool),               // x assigned
                new VariableVerifier(9, 1, AVK_Undefined, true),    // y not assigned yet
                new VariableVerifier(12, 1, AVK_Tuple),             // y assigned
                new VariableVerifier(22, 0, AVK_Tuple)              // x assigned in-place
            }
        ),
        // Bool unary operations
        AITestCase(
            "def f():\n    x = True\n    y = not x",
            {
                new VariableVerifier(3, 0, AVK_Undefined, true),    // x not assigned yet
                new VariableVerifier(6, 0, AVK_Bool),               // x assigned
                new VariableVerifier(10, 1, AVK_Undefined, true),   // y not assigned yet
                new VariableVerifier(13, 1, AVK_Bool)               // y assigned
            }
        ),
        AITestCase(
            "def f():\n    x = True\n    y = ~x",
            {
                new VariableVerifier(3, 0, AVK_Undefined, true),    // x not assigned yet
                new VariableVerifier(6, 0, AVK_Bool),               // x assigned
                new VariableVerifier(10, 1, AVK_Undefined, true),   // y not assigned yet
                new VariableVerifier(13, 1, AVK_Integer)            // y assigned
            }
        ),
        AITestCase(
            "def f():\n    x = True\n    y = -x",
            {
                new VariableVerifier(3, 0, AVK_Undefined, true),    // x not assigned yet
                new VariableVerifier(6, 0, AVK_Bool),               // x assigned
                new VariableVerifier(10, 1, AVK_Undefined, true),   // y not assigned yet
                new VariableVerifier(13, 1, AVK_Integer)            // y assigned
            }
        ),
        AITestCase(
            "def f():\n    x = True\n    y = +x",
            {
                new VariableVerifier(3, 0, AVK_Undefined, true),    // x not assigned yet
                new VariableVerifier(6, 0, AVK_Bool),               // x assigned
                new VariableVerifier(10, 1, AVK_Undefined, true),   // y not assigned yet
                new VariableVerifier(13, 1, AVK_Integer)            // y assigned
            }
        ),

<<<<<<< HEAD
=======
        // Bytes binary operations
        // Bytes/bool
        AITestCase(
            "def f():\n    x = b'a'\n    y = True\n    z = x * y",
            {
                new VariableVerifier(3, 0, AVK_Undefined, true),    // x not assigned yet
                new VariableVerifier(6, 0, AVK_Bytes),              // x assigned
                new VariableVerifier(9, 1, AVK_Undefined, true),    // y not assigned yet
                new VariableVerifier(12, 1, AVK_Bool),              // y assigned
                new VariableVerifier(19, 2, AVK_Undefined, true),   // z not assigned yet
                new VariableVerifier(22, 2, AVK_Bytes),             // z assigned
            }
        ),
        AITestCase(
            "def f():\n    x = b'a'\n    y = True\n    x *= y",
            {
                new VariableVerifier(3, 0, AVK_Undefined, true),    // x not assigned yet
                new VariableVerifier(6, 0, AVK_Bytes),              // x assigned
                new VariableVerifier(9, 1, AVK_Undefined, true),    // y not assigned yet
                new VariableVerifier(12, 1, AVK_Bool),              // y assigned
                new VariableVerifier(22, 0, AVK_Bytes)              // x assigned in-place
            }
        ),
        // Bytes/bytes
        AITestCase(
            "def f():\n    x = b'a'\n    y = b'a'\n    z = x + y",
            {
                new VariableVerifier(3, 0, AVK_Undefined, true),    // x not assigned yet
                new VariableVerifier(6, 0, AVK_Bytes),              // x assigned
                new VariableVerifier(9, 1, AVK_Undefined, true),    // y not assigned yet
                new VariableVerifier(12, 1, AVK_Bytes),             // y assigned
                new VariableVerifier(19, 2, AVK_Undefined, true),   // z not assigned yet
                new VariableVerifier(22, 2, AVK_Bytes),             // z assigned
            }
        ),
        AITestCase(
            "def f():\n    x = b'a'\n    y = b'a'\n    z = x % y",
            {
                new VariableVerifier(3, 0, AVK_Undefined, true),    // x not assigned yet
                new VariableVerifier(6, 0, AVK_Bytes),              // x assigned
                new VariableVerifier(9, 1, AVK_Undefined, true),    // y not assigned yet
                new VariableVerifier(12, 1, AVK_Bytes),             // y assigned
                new VariableVerifier(19, 2, AVK_Undefined, true),   // z not assigned yet
                new VariableVerifier(22, 2, AVK_Bytes),             // z assigned
            }
        ),
        AITestCase(
            "def f():\n    x = b'a'\n    y = b'a'\n    x += y",
            {
                new VariableVerifier(3, 0, AVK_Undefined, true),    // x not assigned yet
                new VariableVerifier(6, 0, AVK_Bytes),              // x assigned
                new VariableVerifier(9, 1, AVK_Undefined, true),    // y not assigned yet
                new VariableVerifier(12, 1, AVK_Bytes),             // y assigned
                new VariableVerifier(22, 0, AVK_Bytes)              // x assigned in-place
            }
        ),
        AITestCase(
            "def f():\n    x = b'a'\n    y = b'a'\n    x %= y",
            {
                new VariableVerifier(3, 0, AVK_Undefined, true),    // x not assigned yet
                new VariableVerifier(6, 0, AVK_Bytes),              // x assigned
                new VariableVerifier(9, 1, AVK_Undefined, true),    // y not assigned yet
                new VariableVerifier(12, 1, AVK_Bytes),             // y assigned
                new VariableVerifier(22, 0, AVK_Bytes)              // x assigned in-place
            }
        ),
        // Bytes/dict
        AITestCase(
            "def f():\n    x = b'a'\n    y = {}\n    z = x % y",
            {
                new VariableVerifier(3, 0, AVK_Undefined, true),    // x not assigned yet
                new VariableVerifier(6, 0, AVK_Bytes),              // x assigned
                new VariableVerifier(9, 1, AVK_Undefined, true),    // y not assigned yet
                new VariableVerifier(12, 1, AVK_Dict),              // y assigned
                new VariableVerifier(19, 2, AVK_Undefined, true),   // z not assigned yet
                new VariableVerifier(22, 2, AVK_Bytes),             // z assigned
            }
        ),
        AITestCase(
            "def f():\n    x = b'a'\n    y = {}\n    x %= y",
            {
                new VariableVerifier(3, 0, AVK_Undefined, true),    // x not assigned yet
                new VariableVerifier(6, 0, AVK_Bytes),              // x assigned
                new VariableVerifier(9, 1, AVK_Undefined, true),    // y not assigned yet
                new VariableVerifier(12, 1, AVK_Dict),              // y assigned
                new VariableVerifier(22, 0, AVK_Bytes)              // x assigned in-place
            }
        ),
        // Bytes/int
        AITestCase(
            "def f():\n    x = b'a'\n    y = 42\n    z = x * y",
            {
                new VariableVerifier(3, 0, AVK_Undefined, true),    // x not assigned yet
                new VariableVerifier(6, 0, AVK_Bytes),              // x assigned
                new VariableVerifier(9, 1, AVK_Undefined, true),    // y not assigned yet
                new VariableVerifier(12, 1, AVK_Integer),           // y assigned
                new VariableVerifier(19, 2, AVK_Undefined, true),   // z not assigned yet
                new VariableVerifier(22, 2, AVK_Bytes),             // z assigned
            }
        ),
        AITestCase(
            "def f():\n    x = b'a'\n    y = 42\n    x *= y",
            {
                new VariableVerifier(3, 0, AVK_Undefined, true),    // x not assigned yet
                new VariableVerifier(6, 0, AVK_Bytes),              // x assigned
                new VariableVerifier(9, 1, AVK_Undefined, true),    // y not assigned yet
                new VariableVerifier(12, 1, AVK_Integer),           // y assigned
                new VariableVerifier(22, 0, AVK_Bytes)              // x assigned in-place
            }
        ),
        AITestCase(
            "def f():\n    x = b'a'\n    y = 42\n    z = x[y]",
            {
                new VariableVerifier(3, 0, AVK_Undefined, true),    // x not assigned yet
                new VariableVerifier(6, 0, AVK_Bytes),              // x assigned
                new VariableVerifier(9, 1, AVK_Undefined, true),    // y not assigned yet
                new VariableVerifier(12, 1, AVK_Integer),           // y assigned
                new VariableVerifier(19, 2, AVK_Undefined, true),   // z not assigned yet
                new VariableVerifier(22, 2, AVK_Integer),           // z assigned
            }
        ),
        // Bytes/list
        AITestCase(
            "def f():\n    x = b'a'\n    y = []\n    z = x % y",
            {
                new VariableVerifier(3, 0, AVK_Undefined, true),    // x not assigned yet
                new VariableVerifier(6, 0, AVK_Bytes),              // x assigned
                new VariableVerifier(9, 1, AVK_Undefined, true),    // y not assigned yet
                new VariableVerifier(12, 1, AVK_List),              // y assigned
                new VariableVerifier(19, 2, AVK_Undefined, true),   // z not assigned yet
                new VariableVerifier(22, 2, AVK_Bytes),             // z assigned
            }
        ),
        AITestCase(
            "def f():\n    x = b'a'\n    y = []\n    x %= y",
            {
                new VariableVerifier(3, 0, AVK_Undefined, true),    // x not assigned yet
                new VariableVerifier(6, 0, AVK_Bytes),              // x assigned
                new VariableVerifier(9, 1, AVK_Undefined, true),    // y not assigned yet
                new VariableVerifier(12, 1, AVK_List),              // y assigned
                new VariableVerifier(22, 0, AVK_Bytes)              // x assigned in-place
            }
        ),
        // Bytes/slice
        AITestCase(
            "def f():\n    x = b'a'\n    y = x[:]",
            {
                new VariableVerifier(3, 0, AVK_Undefined, true),    // x not assigned yet
                new VariableVerifier(6, 0, AVK_Bytes),              // x assigned
                new VariableVerifier(19, 1, AVK_Undefined, true),   // y not assigned yet
                new VariableVerifier(22, 1, AVK_Bytes),             // y assigned
            }
        ),
        // Bytes/tuple
        AITestCase(
            "def f():\n    x = b'a'\n    y = ()\n    z = x % y",
            {
                new VariableVerifier(3, 0, AVK_Undefined, true),    // x not assigned yet
                new VariableVerifier(6, 0, AVK_Bytes),              // x assigned
                new VariableVerifier(9, 1, AVK_Undefined, true),    // y not assigned yet
                new VariableVerifier(12, 1, AVK_Tuple),             // y assigned
                new VariableVerifier(19, 2, AVK_Undefined, true),   // z not assigned yet
                new VariableVerifier(22, 2, AVK_Bytes),             // z assigned
            }
        ),
        AITestCase(
            "def f():\n    x = b'a'\n    y = ()\n    x %= y",
            {
                new VariableVerifier(3, 0, AVK_Undefined, true),    // x not assigned yet
                new VariableVerifier(6, 0, AVK_Bytes),              // x assigned
                new VariableVerifier(9, 1, AVK_Undefined, true),    // y not assigned yet
                new VariableVerifier(12, 1, AVK_Tuple),             // y assigned
                new VariableVerifier(22, 0, AVK_Bytes)              // x assigned in-place
            }
        ),
        // Bytes unary operations
        AITestCase(
            "def f():\n    x = b'a'\n    y = not x",
            {
                new VariableVerifier(3, 0, AVK_Undefined, true),    // x not assigned yet
                new VariableVerifier(6, 0, AVK_Bytes),              // x assigned
                new VariableVerifier(10, 1, AVK_Undefined, true),   // y not assigned yet
                new VariableVerifier(13, 1, AVK_Bool)               // y assigned
            }
        ),

>>>>>>> 47c6b0f4
        // Complex binary operations
        // Complex/bool
        AITestCase(
            "def f():\n    x = 3j\n    y = True\n    z = x + y",
            {
                new VariableVerifier(3, 0, AVK_Undefined, true),    // x not assigned yet
                new VariableVerifier(6, 0, AVK_Complex),            // x assigned
                new VariableVerifier(9, 1, AVK_Undefined, true),    // y not assigned yet
                new VariableVerifier(12, 1, AVK_Bool),              // y assigned
                new VariableVerifier(22, 2, AVK_Complex),           // z assigned
            }
        ),
        AITestCase(
            "def f():\n    x = 3j\n    y = True\n    z = x * y",
            {
                new VariableVerifier(3, 0, AVK_Undefined, true),    // x not assigned yet
                new VariableVerifier(6, 0, AVK_Complex),            // x assigned
                new VariableVerifier(9, 1, AVK_Undefined, true),    // y not assigned yet
                new VariableVerifier(12, 1, AVK_Bool),              // y assigned
                new VariableVerifier(22, 2, AVK_Complex),           // z assigned
            }
        ),
        AITestCase(
            "def f():\n    x = 3j\n    y = True\n    z = x ** y",
            {
                new VariableVerifier(3, 0, AVK_Undefined, true),    // x not assigned yet
                new VariableVerifier(6, 0, AVK_Complex),            // x assigned
                new VariableVerifier(9, 1, AVK_Undefined, true),    // y not assigned yet
                new VariableVerifier(12, 1, AVK_Bool),              // y assigned
                new VariableVerifier(22, 2, AVK_Complex),           // z assigned
            }
        ),
        AITestCase(
            "def f():\n    x = 3j\n    y = True\n    z = x - y",
            {
                new VariableVerifier(3, 0, AVK_Undefined, true),    // x not assigned yet
                new VariableVerifier(6, 0, AVK_Complex),            // x assigned
                new VariableVerifier(9, 1, AVK_Undefined, true),    // y not assigned yet
                new VariableVerifier(12, 1, AVK_Bool),              // y assigned
                new VariableVerifier(22, 2, AVK_Complex),           // z assigned
            }
        ),
        AITestCase(
            "def f():\n    x = 3j\n    y = True\n    z = x / y",
            {
                new VariableVerifier(3, 0, AVK_Undefined, true),    // x not assigned yet
                new VariableVerifier(6, 0, AVK_Complex),            // x assigned
                new VariableVerifier(9, 1, AVK_Undefined, true),    // y not assigned yet
                new VariableVerifier(12, 1, AVK_Bool),              // y assigned
                new VariableVerifier(22, 2, AVK_Complex),           // z assigned
            }
        ),
        AITestCase(
            "def f():\n    x = 3j\n    y = True\n    x += y",
            {
                new VariableVerifier(3, 0, AVK_Undefined, true),    // x not assigned yet
                new VariableVerifier(6, 0, AVK_Complex),            // x assigned
                new VariableVerifier(9, 1, AVK_Undefined, true),    // y not assigned yet
                new VariableVerifier(12, 1, AVK_Bool),              // y assigned
                new VariableVerifier(22, 0, AVK_Complex)            // x assigned in-place
            }
        ),
        AITestCase(
            "def f():\n    x = 3j\n    y = True\n    x *= y",
            {
                new VariableVerifier(3, 0, AVK_Undefined, true),    // x not assigned yet
                new VariableVerifier(6, 0, AVK_Complex),            // x assigned
                new VariableVerifier(9, 1, AVK_Undefined, true),    // y not assigned yet
                new VariableVerifier(12, 1, AVK_Bool),              // y assigned
                new VariableVerifier(22, 0, AVK_Complex)            // x assigned in-place
            }
        ),
        AITestCase(
            "def f():\n    x = 3j\n    y = True\n    x **= y",
            {
                new VariableVerifier(3, 0, AVK_Undefined, true),    // x not assigned yet
                new VariableVerifier(6, 0, AVK_Complex),            // x assigned
                new VariableVerifier(9, 1, AVK_Undefined, true),    // y not assigned yet
                new VariableVerifier(12, 1, AVK_Bool),              // y assigned
                new VariableVerifier(22, 0, AVK_Complex)            // x assigned in-place
            }
        ),
        AITestCase(
            "def f():\n    x = 3j\n    y = True\n    x -= y",
            {
                new VariableVerifier(3, 0, AVK_Undefined, true),    // x not assigned yet
                new VariableVerifier(6, 0, AVK_Complex),            // x assigned
                new VariableVerifier(9, 1, AVK_Undefined, true),    // y not assigned yet
                new VariableVerifier(12, 1, AVK_Bool),              // y assigned
                new VariableVerifier(22, 0, AVK_Complex)            // x assigned in-place
            }
        ),
        AITestCase(
            "def f():\n    x = 3j\n    y = True\n    x /= y",
            {
                new VariableVerifier(3, 0, AVK_Undefined, true),    // x not assigned yet
                new VariableVerifier(6, 0, AVK_Complex),            // x assigned
                new VariableVerifier(9, 1, AVK_Undefined, true),    // y not assigned yet
                new VariableVerifier(12, 1, AVK_Bool),              // y assigned
                new VariableVerifier(22, 0, AVK_Complex)            // x assigned in-place
            }
        ),
        // Complex/complex
        AITestCase(
        "def f():\n    x = 3j\n    y = x + 3j",
        {
            new VariableVerifier(3, 1, AVK_Undefined, true),    // STORE_FAST 0
            new VariableVerifier(6, 0, AVK_Complex),            // LOAD_FAST 0
            new VariableVerifier(16, 1, AVK_Complex),           // STORE_FAST 1
        }),
        AITestCase(
        "def f():\n    x = 3j\n    y = x - 3j",
        {
            new VariableVerifier(3, 1, AVK_Undefined, true),    // STORE_FAST 0
            new VariableVerifier(6, 0, AVK_Complex),            // LOAD_FAST 0
            new VariableVerifier(16, 1, AVK_Complex),           // STORE_FAST 1
        }),
        AITestCase(
        "def f():\n    x = 3j\n    y = x * 3j",
        {
            new VariableVerifier(3, 1, AVK_Undefined, true),    // STORE_FAST 0
            new VariableVerifier(6, 0, AVK_Complex),            // LOAD_FAST 0
            new VariableVerifier(16, 1, AVK_Complex),           // STORE_FAST 1
        }),
        AITestCase(
        "def f():\n    x = 3j\n    y = x ** 2j",
        {
            new VariableVerifier(3, 1, AVK_Undefined, true),    // STORE_FAST 0
            new VariableVerifier(6, 0, AVK_Complex),            // LOAD_FAST 0
            new VariableVerifier(16, 1, AVK_Complex),           // STORE_FAST 1
        }),
        AITestCase(
        "def f():\n    x = 3j\n    y = x / 3j",
        {
            new VariableVerifier(3, 1, AVK_Undefined, true),    // STORE_FAST 0
            new VariableVerifier(6, 0, AVK_Complex),            // LOAD_FAST 0
            new VariableVerifier(16, 1, AVK_Complex),           // STORE_FAST 1
        }),
        AITestCase(
        "def f():\n    x = 3j\n    x += 3j",
        {
            new VariableVerifier(3, 0, AVK_Undefined, true),    // STORE_FAST 0
            new VariableVerifier(6, 0, AVK_Complex),            // LOAD_FAST 0
            new VariableVerifier(16, 0, AVK_Complex),           // STORE_FAST 1
        }),
        AITestCase(
        "def f():\n    x = 3j\n    x -= 3j",
        {
            new VariableVerifier(3, 0, AVK_Undefined, true),    // STORE_FAST 0
            new VariableVerifier(6, 0, AVK_Complex),            // LOAD_FAST 0
            new VariableVerifier(16, 0, AVK_Complex),           // STORE_FAST 1
        }),
        AITestCase(
        "def f():\n    x = 3j\n    x *= 3j",
        {
            new VariableVerifier(3, 0, AVK_Undefined, true),    // STORE_FAST 0
            new VariableVerifier(6, 0, AVK_Complex),            // LOAD_FAST 0
            new VariableVerifier(16, 0, AVK_Complex),           // STORE_FAST 1
        }),
        AITestCase(
        "def f():\n    x = 3j\n    x **= 3j",
        {
            new VariableVerifier(3, 0, AVK_Undefined, true),    // STORE_FAST 0
            new VariableVerifier(6, 0, AVK_Complex),            // LOAD_FAST 0
            new VariableVerifier(16, 0, AVK_Complex),           // STORE_FAST 1
        }),
        AITestCase(
        "def f():\n    x = 3j\n    x /= 3j",
        {
            new VariableVerifier(3, 0, AVK_Undefined, true),    // STORE_FAST 0
            new VariableVerifier(6, 0, AVK_Complex),            // LOAD_FAST 0
            new VariableVerifier(16, 0, AVK_Complex),           // STORE_FAST 1
        }),
        // Complex/float
        AITestCase(
            "def f():\n    x = 3j\n    y = 3.14\n    z = x + y",
            {
                new VariableVerifier(3, 0, AVK_Undefined, true),    // x not assigned yet
                new VariableVerifier(6, 0, AVK_Complex),            // x assigned
                new VariableVerifier(9, 1, AVK_Undefined, true),    // y not assigned yet
                new VariableVerifier(12, 1, AVK_Float),             // y assigned
                new VariableVerifier(22, 2, AVK_Complex),           // z assigned
            }
        ),
        AITestCase(
            "def f():\n    x = 3j\n    y = 3.14\n    z = x * y",
            {
                new VariableVerifier(3, 0, AVK_Undefined, true),    // x not assigned yet
                new VariableVerifier(6, 0, AVK_Complex),            // x assigned
                new VariableVerifier(9, 1, AVK_Undefined, true),    // y not assigned yet
                new VariableVerifier(12, 1, AVK_Float),             // y assigned
                new VariableVerifier(22, 2, AVK_Complex),           // z assigned
            }
        ),
        AITestCase(
            "def f():\n    x = 3j\n    y = 3.14\n    z = x ** y",
            {
                new VariableVerifier(3, 0, AVK_Undefined, true),    // x not assigned yet
                new VariableVerifier(6, 0, AVK_Complex),            // x assigned
                new VariableVerifier(9, 1, AVK_Undefined, true),    // y not assigned yet
                new VariableVerifier(12, 1, AVK_Float),             // y assigned
                new VariableVerifier(22, 2, AVK_Complex),           // z assigned
            }
        ),
        AITestCase(
            "def f():\n    x = 3j\n    y = 3.14\n    z = x - y",
            {
                new VariableVerifier(3, 0, AVK_Undefined, true),    // x not assigned yet
                new VariableVerifier(6, 0, AVK_Complex),            // x assigned
                new VariableVerifier(9, 1, AVK_Undefined, true),    // y not assigned yet
                new VariableVerifier(12, 1, AVK_Float),             // y assigned
                new VariableVerifier(22, 2, AVK_Complex),           // z assigned
            }
        ),
        AITestCase(
            "def f():\n    x = 3j\n    y = 3.14\n    z = x / y",
            {
                new VariableVerifier(3, 0, AVK_Undefined, true),    // x not assigned yet
                new VariableVerifier(6, 0, AVK_Complex),            // x assigned
                new VariableVerifier(9, 1, AVK_Undefined, true),    // y not assigned yet
                new VariableVerifier(12, 1, AVK_Float),             // y assigned
                new VariableVerifier(22, 2, AVK_Complex),           // z assigned
            }
        ),
        AITestCase(
            "def f():\n    x = 3j\n    y = 3.14\n    x += y",
            {
                new VariableVerifier(3, 0, AVK_Undefined, true),    // x not assigned yet
                new VariableVerifier(6, 0, AVK_Complex),            // x assigned
                new VariableVerifier(9, 1, AVK_Undefined, true),    // y not assigned yet
                new VariableVerifier(12, 1, AVK_Float),             // y assigned
                new VariableVerifier(22, 0, AVK_Complex)            // x assigned in-place
            }
        ),
        AITestCase(
            "def f():\n    x = 3j\n    y = 3.14\n    x *= y",
            {
                new VariableVerifier(3, 0, AVK_Undefined, true),    // x not assigned yet
                new VariableVerifier(6, 0, AVK_Complex),            // x assigned
                new VariableVerifier(9, 1, AVK_Undefined, true),    // y not assigned yet
                new VariableVerifier(12, 1, AVK_Float),             // y assigned
                new VariableVerifier(22, 0, AVK_Complex)            // x assigned in-place
            }
        ),
        AITestCase(
            "def f():\n    x = 3j\n    y = 3.14\n    x **= y",
            {
                new VariableVerifier(3, 0, AVK_Undefined, true),    // x not assigned yet
                new VariableVerifier(6, 0, AVK_Complex),            // x assigned
                new VariableVerifier(9, 1, AVK_Undefined, true),    // y not assigned yet
                new VariableVerifier(12, 1, AVK_Float),             // y assigned
                new VariableVerifier(22, 0, AVK_Complex)            // x assigned in-place
            }
        ),
        AITestCase(
            "def f():\n    x = 3j\n    y = 3.14\n    x -= y",
            {
                new VariableVerifier(3, 0, AVK_Undefined, true),    // x not assigned yet
                new VariableVerifier(6, 0, AVK_Complex),            // x assigned
                new VariableVerifier(9, 1, AVK_Undefined, true),    // y not assigned yet
                new VariableVerifier(12, 1, AVK_Float),             // y assigned
                new VariableVerifier(22, 0, AVK_Complex)            // x assigned in-place
            }
        ),
        AITestCase(
            "def f():\n    x = 3j\n    y = 3.14\n    x /= y",
            {
                new VariableVerifier(3, 0, AVK_Undefined, true),    // x not assigned yet
                new VariableVerifier(6, 0, AVK_Complex),            // x assigned
                new VariableVerifier(9, 1, AVK_Undefined, true),    // y not assigned yet
                new VariableVerifier(12, 1, AVK_Float),             // y assigned
                new VariableVerifier(22, 0, AVK_Complex)            // x assigned in-place
            }
        ),
        // Complex/int
        AITestCase(
            "def f():\n    x = 3j\n    y = 42\n    z = x + y",
            {
                new VariableVerifier(3, 0, AVK_Undefined, true),    // x not assigned yet
                new VariableVerifier(6, 0, AVK_Complex),            // x assigned
                new VariableVerifier(9, 1, AVK_Undefined, true),    // y not assigned yet
                new VariableVerifier(12, 1, AVK_Integer),           // y assigned
                new VariableVerifier(22, 2, AVK_Complex),           // z assigned
            }
        ),
        AITestCase(
            "def f():\n    x = 3j\n    y = 42\n    z = x * y",
            {
                new VariableVerifier(3, 0, AVK_Undefined, true),    // x not assigned yet
                new VariableVerifier(6, 0, AVK_Complex),            // x assigned
                new VariableVerifier(9, 1, AVK_Undefined, true),    // y not assigned yet
                new VariableVerifier(12, 1, AVK_Integer),           // y assigned
                new VariableVerifier(22, 2, AVK_Complex),           // z assigned
            }
        ),
        AITestCase(
            "def f():\n    x = 3j\n    y = 42\n    z = x ** y",
            {
                new VariableVerifier(3, 0, AVK_Undefined, true),    // x not assigned yet
                new VariableVerifier(6, 0, AVK_Complex),            // x assigned
                new VariableVerifier(9, 1, AVK_Undefined, true),    // y not assigned yet
                new VariableVerifier(12, 1, AVK_Integer),           // y assigned
                new VariableVerifier(22, 2, AVK_Complex),           // z assigned
            }
        ),
        AITestCase(
            "def f():\n    x = 3j\n    y = 42\n    z = x - y",
            {
                new VariableVerifier(3, 0, AVK_Undefined, true),    // x not assigned yet
                new VariableVerifier(6, 0, AVK_Complex),            // x assigned
                new VariableVerifier(9, 1, AVK_Undefined, true),    // y not assigned yet
                new VariableVerifier(12, 1, AVK_Integer),           // y assigned
                new VariableVerifier(22, 2, AVK_Complex),           // z assigned
            }
        ),
        AITestCase(
            "def f():\n    x = 3j\n    y = 42\n    z = x / y",
            {
                new VariableVerifier(3, 0, AVK_Undefined, true),    // x not assigned yet
                new VariableVerifier(6, 0, AVK_Complex),            // x assigned
                new VariableVerifier(9, 1, AVK_Undefined, true),    // y not assigned yet
                new VariableVerifier(12, 1, AVK_Integer),           // y assigned
                new VariableVerifier(22, 2, AVK_Complex),           // z assigned
            }
        ),
        AITestCase(
            "def f():\n    x = 3j\n    y = 42\n    x += y",
            {
                new VariableVerifier(3, 0, AVK_Undefined, true),    // x not assigned yet
                new VariableVerifier(6, 0, AVK_Complex),            // x assigned
                new VariableVerifier(9, 1, AVK_Undefined, true),    // y not assigned yet
                new VariableVerifier(12, 1, AVK_Integer),           // y assigned
                new VariableVerifier(22, 0, AVK_Complex)            // x assigned in-place
            }
        ),
        AITestCase(
            "def f():\n    x = 3j\n    y = 42\n    x *= y",
            {
                new VariableVerifier(3, 0, AVK_Undefined, true),    // x not assigned yet
                new VariableVerifier(6, 0, AVK_Complex),            // x assigned
                new VariableVerifier(9, 1, AVK_Undefined, true),    // y not assigned yet
                new VariableVerifier(12, 1, AVK_Integer),           // y assigned
                new VariableVerifier(22, 0, AVK_Complex)            // x assigned in-place
            }
        ),
        AITestCase(
            "def f():\n    x = 3j\n    y = 42\n    x **= y",
            {
                new VariableVerifier(3, 0, AVK_Undefined, true),    // x not assigned yet
                new VariableVerifier(6, 0, AVK_Complex),            // x assigned
                new VariableVerifier(9, 1, AVK_Undefined, true),    // y not assigned yet
                new VariableVerifier(12, 1, AVK_Integer),           // y assigned
                new VariableVerifier(22, 0, AVK_Complex)            // x assigned in-place
            }
        ),
        AITestCase(
            "def f():\n    x = 3j\n    y = 42\n    x -= y",
            {
                new VariableVerifier(3, 0, AVK_Undefined, true),    // x not assigned yet
                new VariableVerifier(6, 0, AVK_Complex),            // x assigned
                new VariableVerifier(9, 1, AVK_Undefined, true),    // y not assigned yet
                new VariableVerifier(12, 1, AVK_Integer),           // y assigned
                new VariableVerifier(22, 0, AVK_Complex)            // x assigned in-place
            }
        ),
        AITestCase(
            "def f():\n    x = 3j\n    y = 42\n    x /= y",
            {
                new VariableVerifier(3, 0, AVK_Undefined, true),    // x not assigned yet
                new VariableVerifier(6, 0, AVK_Complex),            // x assigned
                new VariableVerifier(9, 1, AVK_Undefined, true),    // y not assigned yet
                new VariableVerifier(12, 1, AVK_Integer),           // y assigned
                new VariableVerifier(22, 0, AVK_Complex)            // x assigned in-place
            }
        ),
        // Complex unary operations
        AITestCase(
        "def f():\n    x = 3j\n    y = +x",
        {
            new VariableVerifier(10, 1, AVK_Undefined, true),   // 10 STORE_FAST               1 (y)
            new VariableVerifier(13, 1, AVK_Complex)            // 13 LOAD_CONST               0 (None)
        }),
        AITestCase(
        "def f():\n    x = 3j\n    y = -x",
        {
            new VariableVerifier(10, 1, AVK_Undefined, true),   // 10 STORE_FAST               1 (y)
            new VariableVerifier(13, 1, AVK_Complex)            // 13 LOAD_CONST               0 (None)
        }),
        AITestCase(
            "def f():\n    x = 3j\n    y = not x",
            {
                new VariableVerifier(3, 0, AVK_Undefined, true),    // x not assigned yet
                new VariableVerifier(6, 0, AVK_Complex),            // x assigned
                new VariableVerifier(10, 1, AVK_Undefined, true),   // y not assigned yet
                new VariableVerifier(13, 1, AVK_Bool)               // y assigned
            }
        ),

        // Dict unary operations
        AITestCase(
            "def f():\n    x = {}\n    y = not x",
            {
                new VariableVerifier(3, 0, AVK_Undefined, true),    // x not assigned yet
                new VariableVerifier(6, 0, AVK_Dict),               // x assigned
                new VariableVerifier(10, 1, AVK_Undefined, true),   // y not assigned yet
                new VariableVerifier(13, 1, AVK_Bool)               // y assigned
            }
        ),

        // Binary String operations
        AITestCase(
        "def f():\n    x = 'abc'\n    y = x + 'def'",
        {
            new VariableVerifier(3, 1, AVK_Undefined, true),    // STORE_FAST 0
            new VariableVerifier(6, 0, AVK_String),            // LOAD_FAST 0
            new VariableVerifier(16, 1, AVK_String),           // STORE_FAST 1
        }),
        AITestCase(
        "def f():\n    x = 'abc'\n    x += 'def'",
        {
            new VariableVerifier(3, 0, AVK_Undefined, true),    // STORE_FAST 0
            new VariableVerifier(6, 0, AVK_String),            // LOAD_FAST 0
            new VariableVerifier(16, 0, AVK_String),           // STORE_FAST 1
        }),
        AITestCase(
        "def f():\n    x = 'abc'\n    y = x % 'def'",
        {
            new VariableVerifier(3, 1, AVK_Undefined, true),    // STORE_FAST 0
            new VariableVerifier(6, 0, AVK_String),            // LOAD_FAST 0
            new VariableVerifier(16, 1, AVK_String),           // STORE_FAST 1
        }),
        AITestCase(
        "def f():\n    x = 'abc'\n    y = x % 42",
        {
            new VariableVerifier(3, 1, AVK_Undefined, true),    // STORE_FAST 0
            new VariableVerifier(6, 0, AVK_String),            // LOAD_FAST 0
            new VariableVerifier(16, 1, AVK_String),           // STORE_FAST 1
        }),
        AITestCase(
        "def f():\n    x = 'abc'\n    x %= 'def'",
        {
            new VariableVerifier(3, 0, AVK_Undefined, true),    // STORE_FAST 0
            new VariableVerifier(6, 0, AVK_String),            // LOAD_FAST 0
            new VariableVerifier(16, 0, AVK_String),           // STORE_FAST 1
        }),
        AITestCase(
        "def f():\n    x = 'abc'\n    y = x * 3",
        {
            new VariableVerifier(3, 1, AVK_Undefined, true),    // STORE_FAST 0
            new VariableVerifier(6, 0, AVK_String),            // LOAD_FAST 0
            new VariableVerifier(16, 1, AVK_String),           // STORE_FAST 1
        }),
        AITestCase(
        "def f():\n    x = 'abc'\n    x *= 3",
        {
            new VariableVerifier(3, 0, AVK_Undefined, true),    // STORE_FAST 0
            new VariableVerifier(6, 0, AVK_String),            // LOAD_FAST 0
            new VariableVerifier(16, 0, AVK_String),           // STORE_FAST 1
        }),

        // Tuple binary operations
        AITestCase(
        "def f():\n    x = (1,2)\n    y = x + x",
        {
            new VariableVerifier(3, 0, AVK_Undefined, true),    // STORE_FAST 0
            new VariableVerifier(6, 0, AVK_Tuple),              // LOAD_FAST 0
            new VariableVerifier(16, 1, AVK_Tuple),             // LOAD_CONST None
        }),
        AITestCase(
        "def f():\n    x = (1,2)\n    y = x * 3",
        {
            new VariableVerifier(3, 0, AVK_Undefined, true),    // STORE_FAST 0
            new VariableVerifier(6, 0, AVK_Tuple),              // LOAD_FAST 0
            new VariableVerifier(16, 1, AVK_Tuple),             // LOAD_CONST None
        }),
        AITestCase(
        "def f():\n    x = (1,2)\n    y = x[0:1]",
        {
            new VariableVerifier(3, 0, AVK_Undefined, true),    // STORE_FAST 0
            new VariableVerifier(6, 0, AVK_Tuple),              // LOAD_FAST 0
            new VariableVerifier(22, 1, AVK_Tuple),             // LOAD_CONST None
        }),

        // List binary operations
        AITestCase(
        "def f():\n    x = [1,2]\n    y = x + x",
        {
            new VariableVerifier(9, 0, AVK_Undefined, true),    // STORE_FAST 0
            new VariableVerifier(12, 0, AVK_List),              // LOAD_FAST 0
            new VariableVerifier(22, 1, AVK_List),             // LOAD_CONST None
        }),
        AITestCase(
        "def f():\n    x = [1,2]\n    y = x * 3",
        {
            new VariableVerifier(9, 0, AVK_Undefined, true),    // STORE_FAST 0
            new VariableVerifier(12, 0, AVK_List),              // LOAD_FAST 0
            new VariableVerifier(22, 1, AVK_List),             // LOAD_CONST None
        }),
        AITestCase(
        "def f():\n    x = [1,2]\n    y = x[0:1]",
        {
            new VariableVerifier(3, 0, AVK_Undefined, true),    // STORE_FAST 0
            new VariableVerifier(12, 0, AVK_List),              // LOAD_FAST 0
            new VariableVerifier(28, 1, AVK_List),             // LOAD_CONST None
        }),

        // Unary not
        AITestCase(
        "def f():\n    x = not 1",
        {
            new VariableVerifier(4, 0, AVK_Undefined, true),    // STORE_FAST 0
            new VariableVerifier(7, 0, AVK_Bool),               // LOAD_CONST None
        }),
        AITestCase(
        "def f():\n    x = not 1.0",
        {
            new VariableVerifier(4, 0, AVK_Undefined, true),    // STORE_FAST 0
            new VariableVerifier(7, 0, AVK_Bool),               // LOAD_CONST None
        }),
        AITestCase(
        "def f():\n    x = not True",
        {
            new VariableVerifier(4, 0, AVK_Undefined, true),    // STORE_FAST 0
            new VariableVerifier(7, 0, AVK_Bool),               // LOAD_CONST None
        }),
        AITestCase(
        "def f():\n    x = not 3j",
        {
            new VariableVerifier(4, 0, AVK_Undefined, true),    // STORE_FAST 0
            new VariableVerifier(7, 0, AVK_Bool),               // LOAD_CONST None
        }),
        AITestCase(
        "def f():\n    x = not ()",
        {
            new VariableVerifier(4, 0, AVK_Undefined, true),    // STORE_FAST 0
            new VariableVerifier(7, 0, AVK_Bool),               // LOAD_CONST None
        }),
        AITestCase(
        "def f():\n    x = not []",
        {
            new VariableVerifier(4, 0, AVK_Undefined, true),    // STORE_FAST 0
            new VariableVerifier(7, 0, AVK_Bool),               // LOAD_CONST None
        }),
        AITestCase(
        "def f():\n    x = not {3,}",
        {
            new VariableVerifier(7, 0, AVK_Undefined, true),    // STORE_FAST 0
            new VariableVerifier(10, 0, AVK_Bool),               // LOAD_CONST None
        }),
        AITestCase(
        "def f():\n    x = not None",
        {
            new VariableVerifier(4, 0, AVK_Undefined, true),    // STORE_FAST 0
            new VariableVerifier(7, 0, AVK_Bool),               // LOAD_CONST None
        }),
        AITestCase(
        "def f():\n    x = not 'abc'",
        {
            new VariableVerifier(4, 0, AVK_Undefined, true),    // STORE_FAST 0
            new VariableVerifier(7, 0, AVK_Bool),               // LOAD_CONST None
        }),
        AITestCase(
        "def f():\n    x = not b'abc'",
        {
            new VariableVerifier(4, 0, AVK_Undefined, true),    // STORE_FAST 0
            new VariableVerifier(7, 0, AVK_Bool),               // LOAD_CONST None
        }),
        AITestCase(
        "def f():\n    x = not (lambda:42)",
        {
            new VariableVerifier(10, 0, AVK_Undefined, true),    // STORE_FAST 0
            new VariableVerifier(13, 0, AVK_Bool),               // LOAD_CONST None
        }),

        // Escape tests
        AITestCase(
        "def f():\n    pi = 0.\n    k = 0.\n    while k < 256.:\n        pi += (4. / (8.*k + 1.) - 2. / (8.*k + 4.) - 1. / (8.*k + 5.) - 1. / (8.*k + 6.)) / 16.**k\n        k += 1.\n    return pi",
        {
            new ReturnVerifier(AVK_Float),
            new BoxVerifier(0, false),  // LOAD_CONST 0
            new BoxVerifier(6, false),  // LOAD_CONST 0.0
            new BoxVerifier(15, false),  // LOAD_FAST k
            new BoxVerifier(18, false),  // LOAD_CONST 256
            new BoxVerifier(27, false),  // LOAD_FAST pi
        }),
        // Can't optimize due to float int comparison:
        AITestCase(
        "def f():\n    pi = 0.\n    k = 0.\n    while k < 256:\n        pi += (4. / (8.*k + 1.) - 2. / (8.*k + 4.) - 1. / (8.*k + 5.) - 1. / (8.*k + 6.)) / 16.**k\n        k += 1.\n    return pi",
        {
            new ReturnVerifier(AVK_Float),
            new BoxVerifier(0, true),  // LOAD_CONST 0
            new BoxVerifier(6, true),  // LOAD_CONST 0.0
            new BoxVerifier(15, true),  // LOAD_FAST k
            new BoxVerifier(18, true),  // LOAD_CONST 256
            new BoxVerifier(27, true),  // LOAD_FAST pi
        }),
        // Can't optimize because pi is assigned an int initially
        AITestCase(
        "def f():\n    pi = 0\n    k = 0.\n    while k < 256.:\n        pi += (4. / (8.*k + 1.) - 2. / (8.*k + 4.) - 1. / (8.*k + 5.) - 1. / (8.*k + 6.)) / 16.**k\n        k += 1.\n    return pi",
        {
            new ReturnVerifier(AVK_Any),
            new BoxVerifier(0, true),  // LOAD_CONST 0
            new BoxVerifier(6, true),  // LOAD_CONST 0.0
            new BoxVerifier(15, true),  // LOAD_FAST k
            new BoxVerifier(18, true),  // LOAD_CONST 256
            new BoxVerifier(27, true),  // LOAD_FAST pi
        }),
        AITestCase(
        "def f():\n    x = 1\n    y = 2\n    return min(x, y)",
        {
            new BoxVerifier(0, true),  // LOAD_CONST 1
            new BoxVerifier(6, true),  // LOAD_CONST 2
            new BoxVerifier(15, true),  // LOAD_FAST x
            new BoxVerifier(18, true),  // LOAD_FAST y
            new ReturnVerifier(AVK_Any)
        }),
        AITestCase(
        "def f():\n    x = 1\n    return x",
        {
            new BoxVerifier(0, false),  // LOAD_CONST 1
            new BoxVerifier(9, false)
        }),
        AITestCase(
        "def f():\n    x = 1\n    return abs",
        {
            new BoxVerifier(0, false),  // LOAD_CONST 1
            new BoxVerifier(9, true)
        }),

        // Locations are tracked independently...
        AITestCase(
        "def f():\n    if abc:\n         x = 1\n         while x < 100:\n              x += 1\n    else:\n         x = 1\n         y = 2\n         return min(x, y)",
        {
            new BoxVerifier(6, false),  // LOAD_CONST 1
            new BoxVerifier(15, false),  // LOAD_FAST x
            new BoxVerifier(18, false),  // LOAD_CONST 100
            new BoxVerifier(21, false),  // COMPARE_OP <
            new BoxVerifier(27, false),  // LOAD_FAST x
            new BoxVerifier(30, false),  // LOAD_CONST 1
            new BoxVerifier(44, true),  // LOAD_CONST 1
            new BoxVerifier(50, true),  // LOAD_CONST 3
            new BoxVerifier(59, true),  // LOAD_FAST x
            new BoxVerifier(62, true),  // LOAD_FAST y
        }),
        AITestCase(
        "def f():\n    if abc:\n         x = 1\n         while x < 100:\n              x += 1\n    else:\n         x = 1\n         y = 2\n         while x < y:\n            return min(x, y)",
        {
            new BoxVerifier(6, true),  // LOAD_CONST 1
            new BoxVerifier(15, true),  // LOAD_FAST x
            new BoxVerifier(18, true),  // LOAD_CONST 100
            new BoxVerifier(21, true),  // COMPARE_OP <
            new BoxVerifier(27, true),  // LOAD_FAST x
            new BoxVerifier(30, true),  // LOAD_CONST 1
            new BoxVerifier(44, true),  // LOAD_CONST 1
            new BoxVerifier(50, true),  // LOAD_CONST 3
            new BoxVerifier(59, true),  // LOAD_FAST x
            new BoxVerifier(62, true),  // LOAD_FAST y
            new BoxVerifier(65, true),  // COMPARE_OP <
        }),
        // Values flowing across a branch...
        AITestCase(
            "def f():\n    x = 1 if abc else 2",
            {
                new BoxVerifier(6, false),  // LOAD_CONST 1
                new BoxVerifier(12, false),  // LOAD_CONST 2
            }
        ),
        AITestCase(
        "def f():\n    x = 1 if abc else 2.0",
        {
            new BoxVerifier(6, true),  // LOAD_CONST 1
            new BoxVerifier(12, true),  // LOAD_CONST 2
        }),
        // Merging w/ unknown value
        AITestCase(
        "def f():\n    x = g()\n    x = 1",
        {
            new BoxVerifier(6, true),  // STORE_FAST x
            new BoxVerifier(9, false),  // LOAD_CONST 1
            new BoxVerifier(12, false),  // STORE_FAST x
        }),
        // Merging w/ deleted value...
        AITestCase(
        "def f():\n    x = 1\n    del x\n    x = 2",
        {
            new BoxVerifier(0, true),  // LOAD_CONST 1
            new BoxVerifier(9, false),  // LOAD_CONST 2
        }),
        // Distinct assignments of different types...
        AITestCase(
        "def f():\n    x = 1\n    x += 2\n    x = 1.0\n    x += 2.0",
        {
            new BoxVerifier(0, false),  // LOAD_CONST 1
            new BoxVerifier(3, false),  // STORE_FAST x
            new BoxVerifier(6, false),  // LOAD_FAST 2
            new BoxVerifier(9, false),  // LOAD_CONST 2
            new BoxVerifier(12, false),  // INPLACE_ADD
            new BoxVerifier(13, false),  // STORE_FAST x
            new BoxVerifier(16, false),  // LOAD_CONST 1
            new BoxVerifier(19, false),  // STORE_FAST x
            new BoxVerifier(22, false),  // LOAD_FAST 2
            new BoxVerifier(25, false),  // LOAD_CONST 2
            new BoxVerifier(28, false),  // INPLACE_ADD
            new BoxVerifier(29, false),  // STORE_FAST x
        }
        )
    };

    for (auto& testCase : cases) {
        auto codeObj = CompileCode(testCase.m_code);
        printf("Testing %s\r\n", testCase.m_code);

        AbstractInterpreter interpreter(codeObj);
        if (!interpreter.interpret()) {
            _ASSERTE(FALSE && "Failed to interprete code");
        }
        interpreter.dump();

        testCase.verify(interpreter);

        Py_DECREF(codeObj);
    }
}

int main() {
    Py_Initialize();
    JitInit();

    AbsIntTest();

    PyJitTest();

    Py_Finalize();
}<|MERGE_RESOLUTION|>--- conflicted
+++ resolved
@@ -1383,11 +1383,7 @@
             new VariableVerifier(16, 0, AVK_Float),           // STORE_FAST 1
         }),
 
-<<<<<<< HEAD
-        // Boolean binary operations
-=======
         // Bool binary operations
->>>>>>> 47c6b0f4
         // Bool/bool
         AITestCase(
             "def f():\n    x = True\n    y = False\n    z = x & y",
@@ -2085,8 +2081,6 @@
             }
         ),
 
-<<<<<<< HEAD
-=======
         // Bytes binary operations
         // Bytes/bool
         AITestCase(
@@ -2273,7 +2267,6 @@
             }
         ),
 
->>>>>>> 47c6b0f4
         // Complex binary operations
         // Complex/bool
         AITestCase(
